/*
 *  Copyright 2025 Colliery Software
 *
 *  Licensed under the Apache License, Version 2.0 (the "License");
 *  you may not use this file except in compliance with the License.
 *  You may obtain a copy of the License at
 *
 *      http://www.apache.org/licenses/LICENSE-2.0
 *
 *  Unless required by applicable law or agreed to in writing, software
 *  distributed under the License is distributed on an "AS IS" BASIS,
 *  WITHOUT WARRANTIES OR CONDITIONS OF ANY KIND, either express or implied.
 *  See the License for the specific language governing permissions and
 *  limitations under the License.
 */

//! # Data Pipeline Example
//!
//! This example demonstrates a realistic data processing pipeline using Cloacina.
//! It showcases:
//! - Task definition with the macro system
//! - Complex dependency chains
//! - Error handling and retry policies
//! - Conditional execution based on data quality
//! - Recovery from failures
//!
//! ## Pipeline Flow
//! 1. **fetch_raw_data** - Download data from external API
//! 2. **validate_data** - Check data quality and completeness
//! 3. **transform_data** - Clean and normalize data (only if validation passes)
//! 4. **enrich_data** - Add additional information from secondary sources
//! 5. **load_to_warehouse** - Store processed data
//! 6. **send_notification** - Notify stakeholders of completion
//! 7. **cleanup_temp_files** - Remove temporary files (runs on success or failure)
//!
//! ## Error Scenarios Demonstrated
//! - Network timeouts with exponential backoff retry
//! - Data validation failures that skip downstream processing
//! - Conditional cleanup that always runs
//! - Different retry policies for different task types

use cloacina::executor::PipelineExecutor;
<<<<<<< HEAD
use cloacina::runner::DefaultRunner;
=======

use cloacina::runner::{DefaultRunner, DefaultRunnerConfig};
>>>>>>> bcc83477
use cloacina::{workflow, Context};
use serde_json::json;
use tracing::info;

mod tasks;

use tasks::*;

#[tokio::main]
async fn main() -> Result<(), Box<dyn std::error::Error>> {
    // Initialize logging
    tracing_subscriber::fmt()
        .with_env_filter("etl_example=debug,cloacina=info")
        .init();

    info!("Starting ETL Example");

    // Initialize runner with SQLite database using WAL mode for better concurrency
<<<<<<< HEAD
    let runner = DefaultRunner::new(
        "sqlite://tutorial-02.db?mode=rwc&_journal_mode=WAL&_synchronous=NORMAL&_busy_timeout=5000",
=======

    let runner = DefaultRunner::with_config(
        "sqlite://tutorial-02.db?mode=rwc&_journal_mode=WAL&_synchronous=NORMAL&_busy_timeout=5000",
        DefaultRunnerConfig::default(),
>>>>>>> bcc83477
    )
    .await?;

    // Create the ETL workflow
    let _pipeline = create_etl_workflow()?;

    // Create two different input contexts
    let mut context1 = Context::new();
    context1.insert("numbers", json!([1, 2, 3, 4, 5]))?;

    let mut context2 = Context::new();
    context2.insert("numbers", json!([10, 20, 30, 40, 50]))?;

    info!("Submitting first ETL workflow with numbers [1, 2, 3, 4, 5]");
    let future1 = runner.execute("etl_workflow", context1);

    info!("Submitting second ETL workflow with numbers [10, 20, 30, 40, 50]");
    let future2 = runner.execute("etl_workflow", context2);

    info!("Both workflows submitted, waiting for completion...");

    // Wait for the second workflow first
    let result2 = future2.await?;
    info!(
        "Second workflow completed with status: {:?}",
        result2.status
    );
    info!("Second workflow execution took: {:?}", result2.duration);

    // Then wait for the first workflow
    let result1 = future1.await?;
    info!("First workflow completed with status: {:?}", result1.status);
    info!("First workflow execution took: {:?}", result1.duration);

<<<<<<< HEAD
    // Check final context values for comparison with Python
    println!("Checking final context values...");
    let final_context = &result1.final_context;
    println!("Final context keys: {:?}", final_context.data().keys().collect::<Vec<_>>());
    println!("extracted_numbers: {:?}", final_context.get("extracted_numbers"));
    println!("transformed_numbers: {:?}", final_context.get("transformed_numbers"));
    println!("loaded_numbers: {:?}", final_context.get("loaded_numbers"));
    println!("load_status: {:?}", final_context.get("load_status"));

=======
>>>>>>> bcc83477
    // Shutdown the runner
    runner.shutdown().await?;

    Ok(())
}

/// Create the ETL workflow
fn create_etl_workflow() -> Result<cloacina::Workflow, Box<dyn std::error::Error>> {
    let workflow = workflow! {
        name: "etl_workflow",
        description: "Simple ETL workflow with extract, transform, and load tasks",
        tasks: [
            extract_numbers,
            transform_numbers,
            load_numbers
        ]
    };

    Ok(workflow)
}<|MERGE_RESOLUTION|>--- conflicted
+++ resolved
@@ -40,12 +40,8 @@
 //! - Different retry policies for different task types
 
 use cloacina::executor::PipelineExecutor;
-<<<<<<< HEAD
-use cloacina::runner::DefaultRunner;
-=======
 
 use cloacina::runner::{DefaultRunner, DefaultRunnerConfig};
->>>>>>> bcc83477
 use cloacina::{workflow, Context};
 use serde_json::json;
 use tracing::info;
@@ -64,15 +60,10 @@
     info!("Starting ETL Example");
 
     // Initialize runner with SQLite database using WAL mode for better concurrency
-<<<<<<< HEAD
-    let runner = DefaultRunner::new(
-        "sqlite://tutorial-02.db?mode=rwc&_journal_mode=WAL&_synchronous=NORMAL&_busy_timeout=5000",
-=======
 
     let runner = DefaultRunner::with_config(
         "sqlite://tutorial-02.db?mode=rwc&_journal_mode=WAL&_synchronous=NORMAL&_busy_timeout=5000",
         DefaultRunnerConfig::default(),
->>>>>>> bcc83477
     )
     .await?;
 
@@ -107,18 +98,6 @@
     info!("First workflow completed with status: {:?}", result1.status);
     info!("First workflow execution took: {:?}", result1.duration);
 
-<<<<<<< HEAD
-    // Check final context values for comparison with Python
-    println!("Checking final context values...");
-    let final_context = &result1.final_context;
-    println!("Final context keys: {:?}", final_context.data().keys().collect::<Vec<_>>());
-    println!("extracted_numbers: {:?}", final_context.get("extracted_numbers"));
-    println!("transformed_numbers: {:?}", final_context.get("transformed_numbers"));
-    println!("loaded_numbers: {:?}", final_context.get("loaded_numbers"));
-    println!("load_status: {:?}", final_context.get("load_status"));
-
-=======
->>>>>>> bcc83477
     // Shutdown the runner
     runner.shutdown().await?;
 
