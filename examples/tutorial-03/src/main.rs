/*
 *  Copyright 2025 Colliery Software
 *
 *  Licensed under the Apache License, Version 2.0 (the "License");
 *  you may not use this file except in compliance with the License.
 *  You may obtain a copy of the License at
 *
 *      http://www.apache.org/licenses/LICENSE-2.0
 *
 *  Unless required by applicable law or agreed to in writing, software
 *  distributed under the License is distributed on an "AS IS" BASIS,
 *  WITHOUT WARRANTIES OR CONDITIONS OF ANY KIND, either express or implied.
 *  See the License for the specific language governing permissions and
 *  limitations under the License.
 */

//! # Parallel Processing Example
//!
//! This example demonstrates Cloacina's ability to execute tasks in parallel
//! when they have no dependencies on each other, and then converge the results.
//!
//! ## Workflow Structure
//!
//! ```mermaid
//! graph TD
//!     A[generate_data] --> B[partition_data]
//!     B --> C[process_partition_1]
//!     B --> D[process_partition_2]
//!     B --> E[process_partition_3]
//!     C --> F[combine_results]
//!     D --> F
//!     E --> F
//!     F --> G[generate_report]
//!     F --> H[send_notifications]
//!     G --> I[cleanup]
//!     H --> I
//! ```
//!
//! This demonstrates:
//! - **Data Partitioning**: Splitting data into manageable chunks
//! - **Parallel Processing**: Multiple tasks running simultaneously
//! - **Result Combination**: Merging results from parallel tasks
//! - **Final Convergence**: All processing completes before cleanup

use cloacina::executor::PipelineExecutor;
<<<<<<< HEAD
use cloacina::runner::{DefaultRunner, DefaultRunnerConfig};
=======
use cloacina::runner::DefaultRunner;
>>>>>>> 017bb669
use cloacina::{task, workflow, Context, TaskError};
use rand::Rng;
use serde::{Deserialize, Serialize};
use serde_json::json;
use std::collections::HashMap;
use std::time::Duration;
use tracing::info;

#[derive(Debug, Serialize, Deserialize, Clone)]
struct Product {
    id: u32,
    name: String,
    category: String,
    price: f64,
    stock: u32,
}

#[derive(Debug, Serialize, Deserialize)]
struct CategoryStats {
    total_value: f64,
    total_stock: u32,
    product_count: u32,
}

/// Generate a large dataset of products
#[task(
    id = "generate_data",
    dependencies = [],
    retry_attempts = 2
)]
async fn generate_data(context: &mut Context<serde_json::Value>) -> Result<(), TaskError> {
    info!("🚀 Generating product dataset");

    // Simulate loading a large dataset
    tokio::time::sleep(Duration::from_millis(500)).await;

    let total_products = 10000;
    let products = (1..=total_products)
        .map(|id| Product {
            id,
            name: format!("Product {}", id),
            category: format!("Category {}", (id % 10) + 1),
            price: (id as f64 * 1.5) % 100.0,
            stock: (id * 10) % 1000,
        })
        .collect::<Vec<_>>();

    context.insert("total_products", json!(total_products))?;
    context.insert("products", json!(products))?;

    info!("Generated {} products across 10 categories", total_products);
    Ok(())
}

/// Partition the data into three chunks for parallel processing
#[task(
    id = "partition_data",
    dependencies = ["generate_data"],
    retry_attempts = 2
)]
async fn partition_data(context: &mut Context<serde_json::Value>) -> Result<(), TaskError> {
    info!("Partitioning product data");

    let products: Vec<Product> = context
        .get("products")
        .ok_or_else(|| TaskError::ValidationFailed {
            message: "Missing products in context".to_string(),
        })?
        .as_array()
        .ok_or_else(|| TaskError::ValidationFailed {
            message: "Products is not an array".to_string(),
        })?
        .iter()
        .map(|v| serde_json::from_value(v.clone()))
        .collect::<Result<Vec<_>, _>>()
        .map_err(|e| TaskError::ValidationFailed {
            message: format!("Failed to deserialize products: {}", e),
        })?;

    let chunk_size = products.len() / 3;

    let (chunk1, remainder) = products.split_at(chunk_size);
    let (chunk2, chunk3) = remainder.split_at(chunk_size);

    context.insert("partition_1", json!(chunk1.to_vec()))?;
    context.insert("partition_2", json!(chunk2.to_vec()))?;
    context.insert("partition_3", json!(chunk3.to_vec()))?;

    info!(
        "Data partitioned into 3 chunks of {} products each",
        chunk_size
    );
    Ok(())
}

/// Process the first partition of products
#[task(
    id = "process_partition_1",
    dependencies = ["partition_data"],
    retry_attempts = 3,
    retry_delay_ms = 1000
)]
async fn process_partition_1(context: &mut Context<serde_json::Value>) -> Result<(), TaskError> {
    let products: Vec<Product> = context
        .get("partition_1")
        .ok_or_else(|| TaskError::ValidationFailed {
            message: "Missing partition_1 in context".to_string(),
        })?
        .as_array()
        .ok_or_else(|| TaskError::ValidationFailed {
            message: "Partition_1 is not an array".to_string(),
        })?
        .iter()
        .map(|v| serde_json::from_value(v.clone()))
        .collect::<Result<Vec<_>, _>>()
        .map_err(|e| TaskError::ValidationFailed {
            message: format!("Failed to deserialize partition_1: {}", e),
        })?;

    info!("Processing partition 1: {} products", products.len());

    // Simulate CPU-intensive processing
    let processing_time = rand::thread_rng().gen_range(1000..3000);
    tokio::time::sleep(Duration::from_millis(processing_time)).await;

    let mut stats = HashMap::new();
    for product in &products {
        let entry = stats
            .entry(product.category.clone())
            .or_insert(CategoryStats {
                total_value: 0.0,
                total_stock: 0,
                product_count: 0,
            });

        entry.total_value += product.price * product.stock as f64;
        entry.total_stock += product.stock;
        entry.product_count += 1;
    }

    context.insert("stats_1", json!(stats))?;
    context.insert("processing_time_1", json!(processing_time))?;

    info!(
        "Partition 1 complete: processed {} products in {}ms",
        products.len(),
        processing_time
    );
    Ok(())
}

/// Process the second partition of products
#[task(
    id = "process_partition_2",
    dependencies = ["partition_data"],
    retry_attempts = 3,
    retry_delay_ms = 1000
)]
async fn process_partition_2(context: &mut Context<serde_json::Value>) -> Result<(), TaskError> {
    let products: Vec<Product> = context
        .get("partition_2")
        .ok_or_else(|| TaskError::ValidationFailed {
            message: "Missing partition_2 in context".to_string(),
        })?
        .as_array()
        .ok_or_else(|| TaskError::ValidationFailed {
            message: "Partition_2 is not an array".to_string(),
        })?
        .iter()
        .map(|v| serde_json::from_value(v.clone()))
        .collect::<Result<Vec<_>, _>>()
        .map_err(|e| TaskError::ValidationFailed {
            message: format!("Failed to deserialize partition_2: {}", e),
        })?;

    info!("Processing partition 2: {} products", products.len());

    // Simulate CPU-intensive processing
    let processing_time = rand::thread_rng().gen_range(1500..4000);
    tokio::time::sleep(Duration::from_millis(processing_time)).await;

    let mut stats = HashMap::new();
    for product in &products {
        let entry = stats
            .entry(product.category.clone())
            .or_insert(CategoryStats {
                total_value: 0.0,
                total_stock: 0,
                product_count: 0,
            });

        entry.total_value += product.price * product.stock as f64;
        entry.total_stock += product.stock;
        entry.product_count += 1;
    }

    context.insert("stats_2", json!(stats))?;
    context.insert("processing_time_2", json!(processing_time))?;

    info!(
        "Partition 2 complete: processed {} products in {}ms",
        products.len(),
        processing_time
    );
    Ok(())
}

/// Process the third partition of products
#[task(
    id = "process_partition_3",
    dependencies = ["partition_data"],
    retry_attempts = 3,
    retry_delay_ms = 1000
)]
async fn process_partition_3(context: &mut Context<serde_json::Value>) -> Result<(), TaskError> {
    let products: Vec<Product> = context
        .get("partition_3")
        .ok_or_else(|| TaskError::ValidationFailed {
            message: "Missing partition_3 in context".to_string(),
        })?
        .as_array()
        .ok_or_else(|| TaskError::ValidationFailed {
            message: "Partition_3 is not an array".to_string(),
        })?
        .iter()
        .map(|v| serde_json::from_value(v.clone()))
        .collect::<Result<Vec<_>, _>>()
        .map_err(|e| TaskError::ValidationFailed {
            message: format!("Failed to deserialize partition_3: {}", e),
        })?;

    info!("Processing partition 3: {} products", products.len());

    // Simulate CPU-intensive processing
    let processing_time = rand::thread_rng().gen_range(800..2500);
    tokio::time::sleep(Duration::from_millis(processing_time)).await;

    let mut stats = HashMap::new();
    for product in &products {
        let entry = stats
            .entry(product.category.clone())
            .or_insert(CategoryStats {
                total_value: 0.0,
                total_stock: 0,
                product_count: 0,
            });

        entry.total_value += product.price * product.stock as f64;
        entry.total_stock += product.stock;
        entry.product_count += 1;
    }

    context.insert("stats_3", json!(stats))?;
    context.insert("processing_time_3", json!(processing_time))?;

    info!(
        "Partition 3 complete: processed {} products in {}ms",
        products.len(),
        processing_time
    );
    Ok(())
}

/// Combine results from all parallel processing tasks
#[task(
    id = "combine_results",
    dependencies = ["process_partition_1", "process_partition_2", "process_partition_3"],
    retry_attempts = 2
)]
async fn combine_results(context: &mut Context<serde_json::Value>) -> Result<(), TaskError> {
    info!("🔀 Combining results from parallel processing");

    let stats_1: HashMap<String, CategoryStats> = context
        .get("stats_1")
        .ok_or_else(|| TaskError::ValidationFailed {
            message: "Missing stats_1 in context".to_string(),
        })?
        .as_object()
        .ok_or_else(|| TaskError::ValidationFailed {
            message: "stats_1 is not an object".to_string(),
        })?
        .iter()
        .map(|(k, v)| serde_json::from_value(v.clone()).map(|v| (k.clone(), v)))
        .collect::<Result<HashMap<_, _>, _>>()
        .map_err(|e| TaskError::ValidationFailed {
            message: format!("Failed to deserialize stats_1: {}", e),
        })?;

    let stats_2: HashMap<String, CategoryStats> = context
        .get("stats_2")
        .ok_or_else(|| TaskError::ValidationFailed {
            message: "Missing stats_2 in context".to_string(),
        })?
        .as_object()
        .ok_or_else(|| TaskError::ValidationFailed {
            message: "stats_2 is not an object".to_string(),
        })?
        .iter()
        .map(|(k, v)| serde_json::from_value(v.clone()).map(|v| (k.clone(), v)))
        .collect::<Result<HashMap<_, _>, _>>()
        .map_err(|e| TaskError::ValidationFailed {
            message: format!("Failed to deserialize stats_2: {}", e),
        })?;

    let stats_3: HashMap<String, CategoryStats> = context
        .get("stats_3")
        .ok_or_else(|| TaskError::ValidationFailed {
            message: "Missing stats_3 in context".to_string(),
        })?
        .as_object()
        .ok_or_else(|| TaskError::ValidationFailed {
            message: "stats_3 is not an object".to_string(),
        })?
        .iter()
        .map(|(k, v)| serde_json::from_value(v.clone()).map(|v| (k.clone(), v)))
        .collect::<Result<HashMap<_, _>, _>>()
        .map_err(|e| TaskError::ValidationFailed {
            message: format!("Failed to deserialize stats_3: {}", e),
        })?;

    let processing_time_1: u64 = context
        .get("processing_time_1")
        .ok_or_else(|| TaskError::ValidationFailed {
            message: "Missing processing_time_1 in context".to_string(),
        })?
        .as_u64()
        .ok_or_else(|| TaskError::ValidationFailed {
            message: "processing_time_1 is not a number".to_string(),
        })?;

    let processing_time_2: u64 = context
        .get("processing_time_2")
        .ok_or_else(|| TaskError::ValidationFailed {
            message: "Missing processing_time_2 in context".to_string(),
        })?
        .as_u64()
        .ok_or_else(|| TaskError::ValidationFailed {
            message: "processing_time_2 is not a number".to_string(),
        })?;

    let processing_time_3: u64 = context
        .get("processing_time_3")
        .ok_or_else(|| TaskError::ValidationFailed {
            message: "Missing processing_time_3 in context".to_string(),
        })?
        .as_u64()
        .ok_or_else(|| TaskError::ValidationFailed {
            message: "processing_time_3 is not a number".to_string(),
        })?;

    // Combine all stats
    let mut combined_stats = stats_1;

    for (category, stats) in stats_2 {
        let entry = combined_stats.entry(category).or_insert(CategoryStats {
            total_value: 0.0,
            total_stock: 0,
            product_count: 0,
        });

        entry.total_value += stats.total_value;
        entry.total_stock += stats.total_stock;
        entry.product_count += stats.product_count;
    }

    for (category, stats) in stats_3 {
        let entry = combined_stats.entry(category).or_insert(CategoryStats {
            total_value: 0.0,
            total_stock: 0,
            product_count: 0,
        });

        entry.total_value += stats.total_value;
        entry.total_stock += stats.total_stock;
        entry.product_count += stats.product_count;
    }

    // Calculate parallel efficiency
    let total_processing_time = processing_time_1 + processing_time_2 + processing_time_3;
    let max_parallel_time = std::cmp::max(
        std::cmp::max(processing_time_1, processing_time_2),
        processing_time_3,
    );
    let parallel_efficiency = (total_processing_time as f64 / max_parallel_time as f64) * 100.0;

    context.insert("final_stats", json!(combined_stats))?;
    context.insert("total_processing_time_ms", json!(total_processing_time))?;
    context.insert("actual_parallel_time_ms", json!(max_parallel_time))?;
    context.insert("parallel_efficiency_percent", json!(parallel_efficiency))?;

    info!(
        "Results combined: {:.1}% parallel efficiency",
        parallel_efficiency
    );
    Ok(())
}

/// Generate final report
#[task(
    id = "generate_report",
    dependencies = ["combine_results"],
    retry_attempts = 2
)]
async fn generate_report(context: &mut Context<serde_json::Value>) -> Result<(), TaskError> {
    info!("Generating processing report");

    let final_stats: HashMap<String, CategoryStats> = context
        .get("final_stats")
        .ok_or_else(|| TaskError::ValidationFailed {
            message: "Missing final_stats in context".to_string(),
        })?
        .as_object()
        .ok_or_else(|| TaskError::ValidationFailed {
            message: "final_stats is not an object".to_string(),
        })?
        .iter()
        .map(|(k, v)| serde_json::from_value(v.clone()).map(|v| (k.clone(), v)))
        .collect::<Result<HashMap<_, _>, _>>()
        .map_err(|e| TaskError::ValidationFailed {
            message: format!("Failed to deserialize final_stats: {}", e),
        })?;

    let report = final_stats
        .iter()
        .map(|(category, stats)| {
            format!(
                "Category {}: {} products, {} total stock, ${:.2} total value",
                category, stats.product_count, stats.total_stock, stats.total_value
            )
        })
        .collect::<Vec<_>>()
        .join("\n");

    context.insert("report", json!(report))?;
    info!("Report generated for {} categories", final_stats.len());
    Ok(())
}

/// Send notifications
#[task(
    id = "send_notifications",
    dependencies = ["combine_results"],
    retry_attempts = 2
)]
async fn send_notifications(context: &mut Context<serde_json::Value>) -> Result<(), TaskError> {
    info!("Sending completion notifications");

    let final_stats: HashMap<String, CategoryStats> = context
        .get("final_stats")
        .ok_or_else(|| TaskError::ValidationFailed {
            message: "Missing final_stats in context".to_string(),
        })?
        .as_object()
        .ok_or_else(|| TaskError::ValidationFailed {
            message: "final_stats is not an object".to_string(),
        })?
        .iter()
        .map(|(k, v)| serde_json::from_value(v.clone()).map(|v| (k.clone(), v)))
        .collect::<Result<HashMap<_, _>, _>>()
        .map_err(|e| TaskError::ValidationFailed {
            message: format!("Failed to deserialize final_stats: {}", e),
        })?;

    let total_products: u32 = final_stats.values().map(|s| s.product_count).sum();

    let total_value: f64 = final_stats.values().map(|s| s.total_value).sum();

    info!(
        "Processing complete: {} products processed, total value: ${:.2}",
        total_products, total_value
    );
    Ok(())
}

/// Clean up temporary data
#[task(
    id = "cleanup",
    dependencies = ["generate_report", "send_notifications"],
    retry_attempts = 2
)]
async fn cleanup(context: &mut Context<serde_json::Value>) -> Result<(), TaskError> {
    info!("Cleaning up resources");
    Ok(())
}

#[tokio::main]
async fn main() -> Result<(), Box<dyn std::error::Error>> {
    // Initialize logging
    tracing_subscriber::fmt()
        .with_env_filter("tutorial_03=debug,cloacina=info")
        .init();

    info!("Starting Parallel Processing Example");

    // Initialize runner with SQLite database using WAL mode for better concurrency
<<<<<<< HEAD
    let runner = DefaultRunner::with_config(
        "sqlite://tutorial-03.db?mode=rwc&_journal_mode=WAL&_synchronous=NORMAL&_busy_timeout=5000",
        DefaultRunnerConfig::default(),
=======
    let runner = DefaultRunner::new(
        "tutorial-03.db?mode=rwc&_journal_mode=WAL&_synchronous=NORMAL&_busy_timeout=5000",
>>>>>>> 017bb669
    )
    .await?;

    // Create the parallel processing workflow
    let _workflow = workflow! {
        name: "parallel_processing",
        description: "Parallel product data processing pipeline",
        tasks: [
            generate_data,
            partition_data,
            process_partition_1,
            process_partition_2,
            process_partition_3,
            combine_results,
            generate_report,
            send_notifications,
            cleanup
        ]
    };

    // Create input context
    let input_context = Context::new();

    info!("Executing parallel processing workflow");
    let result = runner.execute("parallel_processing", input_context).await?;

    info!("Workflow completed with status: {:?}", result.status);
    info!("Final context: {:?}", result.final_context);

    // Shutdown the runner
    runner.shutdown().await?;

    info!("Parallel processing example completed!");
    Ok(())
}<|MERGE_RESOLUTION|>--- conflicted
+++ resolved
@@ -43,11 +43,8 @@
 //! - **Final Convergence**: All processing completes before cleanup
 
 use cloacina::executor::PipelineExecutor;
-<<<<<<< HEAD
+
 use cloacina::runner::{DefaultRunner, DefaultRunnerConfig};
-=======
-use cloacina::runner::DefaultRunner;
->>>>>>> 017bb669
 use cloacina::{task, workflow, Context, TaskError};
 use rand::Rng;
 use serde::{Deserialize, Serialize};
@@ -543,14 +540,10 @@
     info!("Starting Parallel Processing Example");
 
     // Initialize runner with SQLite database using WAL mode for better concurrency
-<<<<<<< HEAD
+
     let runner = DefaultRunner::with_config(
         "sqlite://tutorial-03.db?mode=rwc&_journal_mode=WAL&_synchronous=NORMAL&_busy_timeout=5000",
         DefaultRunnerConfig::default(),
-=======
-    let runner = DefaultRunner::new(
-        "tutorial-03.db?mode=rwc&_journal_mode=WAL&_synchronous=NORMAL&_busy_timeout=5000",
->>>>>>> 017bb669
     )
     .await?;
 
