/*
 *  Copyright 2025 Colliery Software
 *
 *  Licensed under the Apache License, Version 2.0 (the "License");
 *  you may not use this file except in compliance with the License.
 *  You may obtain a copy of the License at
 *
 *      http://www.apache.org/licenses/LICENSE-2.0
 *
 *  Unless required by applicable law or agreed to in writing, software
 *  distributed under the License is distributed on an "AS IS" BASIS,
 *  WITHOUT WARRANTIES OR CONDITIONS OF ANY KIND, either express or implied.
 *  See the License for the specific language governing permissions and
 *  limitations under the License.
 */

//! Simple Cloacina Example
//!
//! This example demonstrates the most basic usage of Cloacina with a single task.

use cloacina::executor::PipelineExecutor;
<<<<<<< HEAD
use cloacina::runner::{DefaultRunner, DefaultRunnerConfig};
=======
use cloacina::runner::DefaultRunner;
>>>>>>> 017bb669
use cloacina::{task, workflow, Context, TaskError};
use serde_json::json;
use tracing::info;

/// A simple task that just logs a message
#[task(
    id = "hello_world",
    dependencies = []
)]
async fn hello_world(context: &mut Context<serde_json::Value>) -> Result<(), TaskError> {
    info!("Hello from Cloacina!");

    // Add some data to context for demonstration
    context.insert("message", json!("Hello World!"))?;
    Ok(())
}

#[tokio::main]
async fn main() -> Result<(), Box<dyn std::error::Error>> {
    // Initialize logging
    tracing_subscriber::fmt()
        .with_env_filter("simple_example=debug,cloacina=debug")
        .init();

    info!("Starting Simple Cloacina Example");

    // Initialize runner with SQLite database using WAL mode for better concurrency
<<<<<<< HEAD
    let runner = DefaultRunner::with_config(
        "sqlite://tutorial-01.db?mode=rwc&_journal_mode=WAL&_synchronous=NORMAL&_busy_timeout=5000",
        DefaultRunnerConfig::default(),
=======
    let runner = DefaultRunner::new(
        "tutorial-01.db?mode=rwc&_journal_mode=WAL&_synchronous=NORMAL&_busy_timeout=5000",
>>>>>>> 017bb669
    )
    .await?;

    // Create a simple workflow (automatically registers in global registry)
    let _workflow = workflow! {
        name: "simple_workflow",
        description: "A simple workflow with one task",
        tasks: [
            hello_world
        ]
    };

    // Create input context
    let input_context = Context::new();

    info!("Executing workflow");

    // Execute the workflow (scheduler and executor managed automatically)
    let result = runner.execute("simple_workflow", input_context).await?;

    info!("Workflow completed with status: {:?}", result.status);
    info!("Final context: {:?}", result.final_context);

    // Shutdown the runner
    runner.shutdown().await?;

    info!("Simple example completed!");

    Ok(())
}<|MERGE_RESOLUTION|>--- conflicted
+++ resolved
@@ -19,11 +19,8 @@
 //! This example demonstrates the most basic usage of Cloacina with a single task.
 
 use cloacina::executor::PipelineExecutor;
-<<<<<<< HEAD
+
 use cloacina::runner::{DefaultRunner, DefaultRunnerConfig};
-=======
-use cloacina::runner::DefaultRunner;
->>>>>>> 017bb669
 use cloacina::{task, workflow, Context, TaskError};
 use serde_json::json;
 use tracing::info;
@@ -51,14 +48,10 @@
     info!("Starting Simple Cloacina Example");
 
     // Initialize runner with SQLite database using WAL mode for better concurrency
-<<<<<<< HEAD
+
     let runner = DefaultRunner::with_config(
         "sqlite://tutorial-01.db?mode=rwc&_journal_mode=WAL&_synchronous=NORMAL&_busy_timeout=5000",
         DefaultRunnerConfig::default(),
-=======
-    let runner = DefaultRunner::new(
-        "tutorial-01.db?mode=rwc&_journal_mode=WAL&_synchronous=NORMAL&_busy_timeout=5000",
->>>>>>> 017bb669
     )
     .await?;
 
