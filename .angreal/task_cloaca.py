"""
Python binding test tasks for Cloaca.

Uses composable functions from file_generation, build_operations, and file_operations
for clean, testable command implementations.
"""

import angreal  # type: ignore

# Define command group
cloaca = angreal.command_group(name="cloaca", about="commands for Python binding tests")

# Import task implementations

<<<<<<< HEAD
# Import command implementations
=======
@dataclass
class TestResult:
    """Represents the result of running a test file."""
    file_name: str
    backend: str
    passed: bool
    stdout: str = ""
    stderr: str = ""
    return_code: Optional[int] = None


class TestAggregator:
    """Aggregates test results across all backends."""

    def __init__(self):
        self.results: List[TestResult] = []

    def add_result(self, result: TestResult):
        self.results.append(result)

    def get_failed_results(self) -> List[TestResult]:
        return [r for r in self.results if not r.passed]

    def get_summary(self) -> dict:
        total = len(self.results)
        failed = len(self.get_failed_results())
        passed = total - failed

        backends = {}
        for result in self.results:
            if result.backend not in backends:
                backends[result.backend] = {"passed": 0, "failed": 0}
            if result.passed:
                backends[result.backend]["passed"] += 1
            else:
                backends[result.backend]["failed"] += 1

        return {
            "total": total,
            "passed": passed,
            "failed": failed,
            "backends": backends
        }


class FileOperationError(Exception):
    """Raised when file operations fail."""
    pass


def write_file_safe(path: Path, content: str, encoding: str = "utf-8", backup: bool = False):
    """Safely write a file with error handling.

    Args:
        path: File path to write
        content: Content to write
        encoding: File encoding
        backup: Whether to backup existing file

    Returns:
        Path to backup file if backup=True and file existed, None otherwise

    Raises:
        FileOperationError: If file cannot be written
    """
    try:
        backup_path = None

        if backup and path.exists():
            backup_path = path.with_suffix(path.suffix + ".backup")
            shutil.copy2(path, backup_path)

        # Ensure parent directory exists
        path.parent.mkdir(parents=True, exist_ok=True)

        path.write_text(content, encoding=encoding)
        return backup_path

    except (OSError, UnicodeEncodeError) as e:
        raise FileOperationError(f"Failed to write file {path}: {e}")

def normalize_version_for_python(cargo_version: str) -> str:
    """Convert Cargo SemVer to PEP 440 compliant version.

    Args:
        cargo_version: Version string from Cargo.toml (e.g., "0.2.0-alpha.4")

    Returns:
        PEP 440 compliant version string (e.g., "0.2.0a4")

    Examples:
        >>> normalize_version_for_python("0.2.0-alpha.4")
        "0.2.0a4"
        >>> normalize_version_for_python("0.2.0-beta.3")
        "0.2.0b3"
        >>> normalize_version_for_python("1.0.0")
        "1.0.0"
    """
    # Convert alpha pre-releases: 0.2.0-alpha.4 -> 0.2.0a4
    version = re.sub(r'-alpha\.(\d+)', r'a\1', cargo_version)

    # Convert beta pre-releases: 0.2.0-beta.3 -> 0.2.0b3
    version = re.sub(r'-beta\.(\d+)', r'b\1', version)

    return version


def get_workspace_version() -> str:
    """Extract version from workspace Cargo.toml.

    Returns:
        Version string from workspace configuration

    Raises:
        ValueError: If version cannot be found in workspace Cargo.toml
    """
    project_root = Path(angreal.get_root()).parent
    cargo_toml = project_root / "Cargo.toml"

    if not cargo_toml.exists():
        raise FileNotFoundError(f"Workspace Cargo.toml not found at {cargo_toml}")

    content = cargo_toml.read_text()
    match = re.search(r'\[workspace\.package\].*?version\s*=\s*"([^"]+)"', content, re.DOTALL)

    if match:
        return match.group(1)

    raise ValueError("Could not find version in workspace Cargo.toml")


def _build_and_install_cloaca_backend(backend_name, venv_name):
    """Build cloaca backend wheel and install it in a test environment with dispatcher.

    Assumes files are already generated and docker is set up if needed.
    Only handles virtual environment creation and building.
    Returns the VirtualEnv object and paths to executables.
    """
    project_root = Path(angreal.get_root()).parent
    venv_path = project_root / venv_name

    # Create test environment
    print("Creating test environment...")
    venv = VirtualEnv(path=str(venv_path), now=True)

    python_exe = venv.path / "bin" / "python"
    pip_exe = venv.path / "bin" / "pip3"

    # Install pip and dependencies
    print("Installing dependencies...")
    subprocess.run([str(python_exe), "-m", "ensurepip"], check=True, capture_output=True)
    subprocess.run([str(pip_exe), "install", "maturin", "pytest", "pytest-asyncio", "psycopg2", "pytest-timeout"], check=True, capture_output=True)

    # Install dispatcher package
    print("Installing dispatcher package...")
    subprocess.run([str(pip_exe), "install", "-e", str(project_root / "cloaca")], check=True, capture_output=True)

    # Build and install backend wheel
    print(f"Building and installing {backend_name} wheel...")
    backend_dir = project_root / "cloaca-backend"

    # Clean existing extensions
    for pattern in ["*.so", "*.pyd"]:
        for artifact in backend_dir.rglob(pattern):
            artifact.unlink()

    # Build wheel
    maturin_exe = venv.path / "bin" / "maturin"
    maturin_cmd = [
        str(maturin_exe), "build",
        "--no-default-features",
        "--features", backend_name,
        "--release"
    ]

    subprocess.run(
        maturin_cmd,
        cwd=str(backend_dir),
        capture_output=True,
        text=True,
        check=True
    )

    # Find and install the wheel
    wheel_pattern = f"cloaca_{backend_name}-*.whl"
    wheel_dir = backend_dir / "target" / "wheels"
    wheel_files = list(wheel_dir.glob(wheel_pattern))

    if not wheel_files:
        raise FileNotFoundError(f"No wheel found matching {wheel_pattern} in {wheel_dir}")

    wheel_file = wheel_files[0]
    print(f"Installing wheel: {wheel_file.name}")
    subprocess.run([str(pip_exe), "install", str(wheel_file)], check=True, capture_output=True)

    return venv, python_exe, pip_exe



@cloaca()
@angreal.command(name="generate", about="generate all configuration files from templates")
@angreal.argument(name="backend", long="backend", help="Backend to generate for: postgres or sqlite", required=True)
def generate(backend):
    """Generate all configuration files from templates."""

    try:
        cargo_version = get_workspace_version()
        python_version = normalize_version_for_python(cargo_version)

        print(f"Using Cargo version: {cargo_version}")
        print(f"Using Python version: {python_version}")
        print(f"Generating files for {backend} backend...")

        project_root = Path(angreal.get_root()).parent
        template_dir = Path(angreal.get_root()) / "templates"

        # Generate dispatcher pyproject.toml (uses normalized Python version for dependencies)
        dispatcher_template = template_dir / "dispatcher_pyproject.toml.j2"
        dispatcher_context = {
            "version": python_version,
            "python_version": python_version,
            "cargo_version": cargo_version
        }
        dispatcher_content = render_template(dispatcher_template.read_text(), dispatcher_context)
        dispatcher_path = project_root / "cloaca" / "pyproject.toml"

        # Generate backend Cargo.toml (uses original Cargo version)
        backend_template = template_dir / "backend_cargo.toml.j2"
        backend_content = render_template(backend_template.read_text(), {"backend": backend, "version": cargo_version})
        backend_path = project_root / "cloaca-backend" / "Cargo.toml"

        # Generate backend pyproject.toml (uses normalized Python version)
        backend_pyproject_template = template_dir / "backend_pyproject.toml.j2"
        backend_pyproject_content = render_template(backend_pyproject_template.read_text(), {"backend": backend, "version": python_version})
        backend_pyproject_path = project_root / "cloaca-backend" / "pyproject.toml"

        # Write files
        files_to_write = {
            dispatcher_path: dispatcher_content,
            backend_path: backend_content,
            backend_pyproject_path: backend_pyproject_content
        }

        print(f"Writing {len(files_to_write)} files...")
        for file_path, content in files_to_write.items():
            write_file_safe(file_path, content, backup=False)
            print(f"  {file_path}")

        # Generate backend Python directory from template
        print("Generating Python backend directory...")
        backend_python_src = project_root / "cloaca-backend" / "python" / "cloaca_{{backend}}"
        backend_python_dst = project_root / "cloaca-backend" / "python" / f"cloaca_{backend}"

        if backend_python_src.exists():
            context = {"backend": backend, "version": python_version}

            # Remove existing destination directory if it exists
            if backend_python_dst.exists():
                shutil.rmtree(backend_python_dst)

            # Create destination directory structure
            rendered_dirs = angreal.render_directory(
                src=str(backend_python_src),
                dst=str(backend_python_dst),
                force=True,
                context=context
            )
            print(f"  Created directory structure: {len(rendered_dirs)} directories")

            # Walk template directory and render each file
            rendered_files = []
            for template_file in backend_python_src.rglob("*"):
                if template_file.is_file():
                    # Calculate relative path from template source
                    rel_path = template_file.relative_to(backend_python_src)

                    # Render the relative path with context (for directory names)
                    rendered_rel_path = render_template(str(rel_path), context)

                    # Create destination file path
                    dst_file = backend_python_dst / rendered_rel_path

                    # Ensure destination directory exists
                    dst_file.parent.mkdir(parents=True, exist_ok=True)

                    # Read template content and render it
                    template_content = template_file.read_text()
                    rendered_content = render_template(template_content, context)

                    # Write rendered file
                    dst_file.write_text(rendered_content)
                    rendered_files.append(dst_file)

            print(f"  Rendered {len(rendered_files)} files")
            for f in rendered_files:
                print(f"    {f}")
        else:
            print(f"  Warning: Template directory not found: {backend_python_src}")

        # Create debug virtual environment with backend installed
        print("Creating debug virtual environment...")
        venv_name = f"debug-env-{backend}"
        venv_path = project_root / venv_name

        try:
            # Remove existing debug environment if it exists
            if venv_path.exists():
                print(f"  Removing existing debug environment: {venv_name}")
                shutil.rmtree(venv_path)

            # Build and install backend explicitly (files already generated above)
            venv, python_exe, pip_exe = _build_and_install_cloaca_backend(backend, venv_name)

            print(f"✓ Debug environment ready: {venv_name}")
            print(f"  Usage: {venv_path}/bin/python your_debug_script.py")

        except Exception as e:
            print(f"  Warning: Failed to create debug environment: {e}")
            print("  You can still use the generated files manually")

        print(f"Successfully generated files for {backend} backend!")
        return 0

    except (FileOperationError, ValueError) as e:
        print(f"Generation failed: {e}")
        return 1


@cloaca()
@angreal.command(name="scrub", about="replace generated files with placeholder content and clean build artifacts")
def scrub():
    """Replace generated files with placeholder content and clean build artifacts."""
    try:
        project_root = Path(angreal.get_root()).parent

        # Clean debug environments
        print("Cleaning debug environments...")
        debug_envs_cleaned = 0
        for backend in ["postgres", "sqlite"]:
            debug_env = project_root / f"debug-env-{backend}"
            if debug_env.exists():
                shutil.rmtree(debug_env)
                debug_envs_cleaned += 1
                print(f"  Removed debug environment: {debug_env}")

        if debug_envs_cleaned > 0:
            print(f"Cleaned {debug_envs_cleaned} debug environments")
        else:
            print("No debug environments to clean")

        # Clean build artifacts from cloaca crates only
        print("Cleaning cloaca build artifacts...")
        artifacts_cleaned = 0

        # Define cloaca-specific directories
        cloaca_dirs = [
            project_root / "cloaca-backend",
            project_root / "cloaca"
        ]

        for cloaca_dir in cloaca_dirs:
            if not cloaca_dir.exists():
                continue

            # Remove compiled extensions
            for pattern in ["*.so", "*.pyd"]:
                for artifact in cloaca_dir.rglob(pattern):
                    artifact.unlink()
                    artifacts_cleaned += 1
                    print(f"  Removed {artifact}")

            # Remove Python cache directories
            for cache_dir in cloaca_dir.rglob("__pycache__"):
                shutil.rmtree(cache_dir)
                artifacts_cleaned += 1
                print(f"  Removed {cache_dir}")

            # Remove target directories
            for target_dir in cloaca_dir.rglob("target"):
                if target_dir.is_dir():
                    shutil.rmtree(target_dir)
                    artifacts_cleaned += 1
                    print(f"  Removed {target_dir}")

            # Remove dist directories
            for dist_dir in cloaca_dir.rglob("dist"):
                if dist_dir.is_dir():
                    shutil.rmtree(dist_dir)
                    artifacts_cleaned += 1
                    print(f"  Removed {dist_dir}")

        if artifacts_cleaned > 0:
            print(f"Cleaned {artifacts_cleaned} build artifacts")
        else:
            print("No build artifacts to clean")

        # Replace generated files with placeholders
        placeholder_template = """# This file is generated automatically during build
# Template: {template_path}
# DO NOT EDIT - Any changes will be overwritten
# To make changes, edit the template file above
"""

        # Files to clean with their template paths
        files_to_clean = {
            project_root / "cloaca" / "pyproject.toml": ".angreal/templates/dispatcher_pyproject.toml.j2",
            project_root / "cloaca-backend" / "Cargo.toml": ".angreal/templates/backend_cargo.toml.j2",
            project_root / "cloaca-backend" / "pyproject.toml": ".angreal/templates/backend_pyproject.toml.j2",
            project_root / "cloaca-backend" / "python" / "cloaca_postgres" / "__init__.py": "cloaca-backend/python/cloaca_{{backend}}/__init__.py",
            project_root / "cloaca-backend" / "python" / "cloaca_sqlite" / "__init__.py": "cloaca-backend/python/cloaca_{{backend}}/__init__.py"
        }

        print(f"Cleaning {len(files_to_clean)} generated files...")
        for file_path, template_path in files_to_clean.items():
            if file_path.name == "__init__.py":
                # Skip individual __init__.py files - we'll handle directories below
                continue
            placeholder_content = placeholder_template.format(template_path=template_path)
            write_file_safe(file_path, placeholder_content, backup=False)
            print(f"  {file_path}")

        # Clean entire backend Python directories
        print("Cleaning backend Python directories...")
        python_base_dir = project_root / "cloaca-backend" / "python"

        for backend in ["postgres", "sqlite"]:
            backend_dir = python_base_dir / f"cloaca_{backend}"
            if backend_dir.exists():
                # Remove the entire directory
                shutil.rmtree(backend_dir)
                print(f"  Removed directory: {backend_dir}")

                # Create directory with placeholder file
                backend_dir.mkdir()
                placeholder_file = backend_dir / "__init__.py"
                placeholder_content = f"""# This entire directory is generated automatically during build
# Template directory: cloaca-backend/python/cloaca_{{{{backend}}}}
# DO NOT EDIT - Any changes will be overwritten
# The entire cloaca_{backend} directory is re-rendered from the template during 'angreal cloaca generate'
# To make changes, edit the template directory above
"""
                write_file_safe(placeholder_file, placeholder_content, backup=False)
                print(f"  Created placeholder: {placeholder_file}")

        print("Successfully cleaned generated files and build artifacts!")
        return 0

    except FileOperationError as e:
        print(f"Clean failed: {e}")
        return 1


@cloaca()
@angreal.command(name="package", about="generate files, build wheel, then clean")
@angreal.argument(name="backend", long="backend", help="Backend to build: postgres or sqlite")
def package(backend):
    """Generate files, build the wheel, then clean up generated files."""
    try:
        # Step 1: Generate files
        print("Step 1: Generating files...")
        result = generate(backend)
        if result != 0:
            return result

        # Step 2: Build wheel
        print("Step 2: Building wheel...")
        project_root = Path(angreal.get_root()).parent
        backend_dir = project_root / "cloaca-backend"

        # Create temporary virtual environment for building
        venv_name = f"build-env-{backend}"
        venv_path = project_root / venv_name

        try:
            # Create virtual environment
            print(f"Creating build environment: {venv_name}")
            venv = VirtualEnv(path=str(venv_path), now=True)

            # Install pip and maturin
            python_exe = venv.path / "bin" / "python"
            print("Installing build dependencies...")
            subprocess.run([str(python_exe), "-m", "ensurepip"], check=True, capture_output=True)

            pip_exe = venv.path / "bin" / "pip3"
            subprocess.run([str(pip_exe), "install", "maturin"], check=True, capture_output=True)

            # Clean up any existing .so files to avoid conflicts
            print("Cleaning existing compiled extensions...")
            for pattern in ["*.so", "*.pyd"]:
                for artifact in backend_dir.rglob(pattern):
                    artifact.unlink()
                    print(f"  Removed {artifact.name}")

            # Build the wheel using maturin
            print(f"Building {backend} wheel...")
            maturin_exe = venv.path / "bin" / "maturin"
            maturin_cmd = [
                str(maturin_exe), "build",
                "--no-default-features",
                "--features", backend,
                "--release"
            ]

            result = subprocess.run(
                maturin_cmd,
                cwd=str(backend_dir),
                capture_output=True,
                text=True,
                check=True
            )
            print("  Build completed successfully")

            # Find the built wheel
            wheel_pattern = f"cloaca_{backend}-*.whl"
            wheel_dir = backend_dir / "target" / "wheels"
            wheel_files = list(wheel_dir.glob(wheel_pattern))

            if wheel_files:
                wheel_file = wheel_files[0]
                print(f"  Built wheel: {wheel_file.name}")
            else:
                print(f"  Warning: No wheel found matching {wheel_pattern} in {wheel_dir}")

        except subprocess.CalledProcessError as e:
            print(f"  Build failed with exit code {e.returncode}")
            if e.stdout:
                print(f"  STDOUT: {e.stdout}")
            if e.stderr:
                print(f"  STDERR: {e.stderr}")
            return 1
        except Exception as e:
            print(f"  Build failed: {e}")
            return 1
        finally:
            # Clean up the build environment
            if venv_path.exists():
                print(f"Cleaning up build environment: {venv_name}")
                shutil.rmtree(venv_path)

        # Step 3: Clean up
        print("Step 3: Cleaning generated files...")
        result = scrub()
        if result != 0:
            return result

        print(f"Successfully built {backend} backend!")
        return 0

    except Exception as e:
        print(f"Build failed: {e}")
        return 1


@cloaca()
@angreal.command(name="smoke", about="run basic smoke tests to verify Python bindings work")
@angreal.argument(name="backend", long="backend", help="Test specific backend: postgres or sqlite (default: both)", required=False)
def smoke(backend=None):
    """Run basic smoke tests to verify Python bindings work."""

    # Define backend configurations
    backends_to_test = []
    if backend == "postgres":
        backends_to_test = ["postgres"]
    elif backend == "sqlite":
        backends_to_test = ["sqlite"]
    elif backend is None:
        backends_to_test = ["postgres", "sqlite"]
    else:
        print(f"Error: Invalid backend '{backend}'. Use 'postgres' or 'sqlite'.")
        return 1

    all_passed = True

    for backend_name in backends_to_test:
        print(f"\n{'='*50}")
        print(f"Smoke testing {backend_name.title()} backend")
        print(f"{'='*50}")

        project_root = Path(angreal.get_root()).parent
        venv_name = f"smoke-test-{backend_name}"
        venv_path = project_root / venv_name

        try:
            # Step 1: Generate files
            print("Step 1: Generating files...")
            result = generate(backend_name)
            if result != 0:
                raise Exception(f"Failed to generate files for {backend_name}")

            # Step 2: Setup Docker for postgres backend
            if backend_name == "postgres":
                print("Step 2: Setting up Docker services for postgres...")
                exit_code = docker_up()
                if exit_code != 0:
                    raise Exception("Failed to start Docker services")
                print("Waiting for services to be ready...")
                time.sleep(10)

            # Step 3: Build and install cloaca backend in test environment
            venv, python_exe, pip_exe = _build_and_install_cloaca_backend(backend_name, venv_name)

            # Step 4: Run smoke test
            print("Step 4: Running smoke test...")
            test_script = f'''
try:
    import cloaca_{backend_name}
    print("✓ Successfully imported cloaca_{backend_name}")
    print("✓ Smoke test passed!")
except Exception as e:
    print(f"✗ Smoke test failed: {{e}}")
    import traceback
    traceback.print_exc()
    exit(1)
'''

            result = subprocess.run([
                str(python_exe), "-c", test_script
            ], check=True, capture_output=True, text=True)
            print(result.stdout)
            print(f"✓ {backend_name.title()} smoke test passed")

        except subprocess.CalledProcessError as e:
            print(f"✗ Smoke test failed for {backend_name}: {e}")
            if e.stdout:
                print("STDOUT:", e.stdout)
            if e.stderr:
                print("STDERR:", e.stderr)
            all_passed = False
        except Exception as e:
            print(f"✗ Failed to setup {backend_name} test environment: {e}")
            all_passed = False
        finally:
            # Clean up Docker services for postgres backend
            if backend_name == "postgres":
                print("Cleaning up Docker services...")
                docker_down(remove_volumes=True)

            # Clean up test environment
            if venv_path.exists():
                print(f"Cleaning up test environment: {venv_name}")
                shutil.rmtree(venv_path)

            # Clean up generated files
            scrub()

    if all_passed:
        print(f"\n{'='*50}")
        print("All smoke tests passed!")
        print(f"{'='*50}")
        return 0
    else:
        print(f"\n{'='*50}")
        print("Some smoke tests failed!")
        print(f"{'='*50}")
        return 1


@cloaca()
@angreal.command(name="test", about="run tests in isolated test environments")
@angreal.argument(name="backend", long="backend", help="Test specific backend: postgres or sqlite (default: both)", required=False)
@angreal.argument(name="filter", short="k", help="Filter tests by expression (pytest -k)")
@angreal.argument(name="file", long="file", help="Run specific test file (e.g. test_scenario_03_function_based_dag_topology.py)")
def test(backend=None, filter=None, file=None):
    """Run Python binding tests in isolated virtual environments.

    Creates fresh virtual environments for each test run to ensure
    no cross-contamination between test cycles.
    """

    # Define backend configurations
    backends_to_test = []
    if backend == "postgres":
        backends_to_test = ["postgres"]
    elif backend == "sqlite":
        backends_to_test = ["sqlite"]
    elif backend is None:
        backends_to_test = ["postgres", "sqlite"]
    else:
        print(f"Error: Invalid backend '{backend}'. Use 'postgres' or 'sqlite'.")
        return 1

    all_passed = True

    # Initialize test result aggregator
    test_aggregator = TestAggregator()

    for backend_name in backends_to_test:
        print(f"\n{'='*50}")
        print(f"Testing {backend_name.title()} backend")
        print(f"{'='*50}")

        project_root = Path(angreal.get_root()).parent
        venv_name = f"test-env-{backend_name}"
        venv_path = project_root / venv_name

        try:
            # Step 1: Generate files
            print("Step 1: Generating files...")
            result = generate(backend_name)
            if result != 0:
                raise Exception(f"Failed to generate files for {backend_name}")

            # Step 2: Setup Docker for postgres backend
            if backend_name == "postgres":
                print("Step 2: Setting up Docker services for postgres...")
                exit_code = docker_up()
                if exit_code != 0:
                    raise Exception("Failed to start Docker services")
                print("Waiting for services to be ready...")
                time.sleep(10)

                # Verify container health
                if not check_postgres_container_health():
                    raise Exception("PostgreSQL container is not healthy")

            # Step 3: Build and install cloaca backend in test environment
            venv, python_exe, pip_exe = _build_and_install_cloaca_backend(backend_name, venv_name)

            # Step 4: Run tests with file-level isolation
            print("Step 4: Running tests with file-level isolation...")

            # Discover test files to run
            test_dir = project_root / "python-tests"

            if file:
                # Run specific file
                test_file_path = test_dir / file
                if not test_file_path.exists():
                    print(f"Error: Test file {file} not found in {test_dir}")
                    all_passed = False
                    continue
                test_files = [test_file_path]
            else:
                # Run all test files
                test_files = list(test_dir.glob("test_*.py"))

                if filter:
                    test_files = [f for f in test_files if filter in f.name]

            print(f"Found {len(test_files)} test files to run")

            file_results = []
            pytest_exe = venv.path / "bin" / "pytest"
            env = os.environ.copy()

            for test_file in test_files:
                print(f"\n--- Running {test_file.name} in isolation ---")

                # Clean state between test files
                if backend_name == "postgres":
                    print(f"Resetting PostgreSQL state for {test_file.name}...")

                    # Try smart reset first (much faster)
                    if smart_postgres_reset():
                        print("✓ Fast PostgreSQL reset completed")
                    else:
                        print("Fast reset failed, falling back to Docker restart...")
                        docker_down(remove_volumes=True)
                        exit_code = docker_up()
                        if exit_code != 0:
                            print(f"✗ Failed to restart Docker for {test_file.name}")
                            file_results.append((test_file.name, False))
                            all_passed = False
                            continue
                        print("Waiting for postgres to be ready...")
                        time.sleep(10)

                        # Verify container health after restart
                        if not check_postgres_container_health():
                            print(f"✗ PostgreSQL container unhealthy after restart for {test_file.name}")
                            file_results.append((test_file.name, False))
                            all_passed = False
                            continue

                if backend_name == "sqlite":
                    print("Cleaning SQLite database files...")
                    for db_file in project_root.glob("*.db*"):
                        try:
                            db_file.unlink()
                            print(f"  Removed {db_file.name}")
                        except FileNotFoundError:
                            pass

                # Run single test file
                cmd = [str(pytest_exe), "--timeout=10", str(test_file), "-v"]
                if filter:
                    cmd.extend(["-k", filter])

                try:
                    result = subprocess.run(cmd, env=env, capture_output=True, text=True)

                    if result.returncode == 0:
                        print(f"✓ {test_file.name} PASSED")
                        test_result = TestResult(
                            file_name=test_file.name,
                            backend=backend_name,
                            passed=True,
                            stdout=result.stdout,
                            stderr=result.stderr,
                            return_code=result.returncode
                        )
                        file_results.append((test_file.name, True))
                    else:
                        print(f"✗ {test_file.name} FAILED")
                        test_result = TestResult(
                            file_name=test_file.name,
                            backend=backend_name,
                            passed=False,
                            stdout=result.stdout,
                            stderr=result.stderr,
                            return_code=result.returncode
                        )
                        file_results.append((test_file.name, False))
                        all_passed = False

                    test_aggregator.add_result(test_result)

                except subprocess.CalledProcessError as e:
                    print(f"✗ {test_file.name} FAILED (subprocess error)")
                    test_result = TestResult(
                        file_name=test_file.name,
                        backend=backend_name,
                        passed=False,
                        stdout=e.stdout or "",
                        stderr=e.stderr or "",
                        return_code=e.returncode
                    )
                    test_aggregator.add_result(test_result)
                    file_results.append((test_file.name, False))
                    all_passed = False

            # Report results for this backend
            passed = [name for name, success in file_results if success]
            failed = [name for name, success in file_results if not success]
            print(f"\n{backend_name.title()} Results:")
            print(f"  Passed: {len(passed)} files")
            print(f"  Failed: {len(failed)} files")
            if failed:
                print(f"  Failed files: {failed}")
            if passed:
                print(f"  Passed files: {passed}")

        except subprocess.CalledProcessError as e:
            print(f"✗ Test setup failed for {backend_name}: {e}")
            if e.stdout:
                print("STDOUT:", e.stdout)
            if e.stderr:
                print("STDERR:", e.stderr)
            all_passed = False
        except Exception as e:
            print(f"✗ Failed to setup {backend_name} test environment: {e}")
            all_passed = False
        finally:
            # Clean up Docker services for postgres backend
            if backend_name == "postgres":
                print("Cleaning up Docker services...")
                docker_down(remove_volumes=True)

            # Clean up test environment
            if venv_path.exists():
                print(f"Cleaning up test environment: {venv_name}")
                shutil.rmtree(venv_path)

            # Clean up generated files
            scrub()

    # Generate comprehensive final report
    summary = test_aggregator.get_summary()
    failed_results = test_aggregator.get_failed_results()

    print(f"\n{'='*70}")
    print("FINAL TEST REPORT")
    print(f"{'='*70}")

    # Overall summary
    print(f"Total tests: {summary['total']}")
    print(f"Passed: {summary['passed']}")
    print(f"Failed: {summary['failed']}")

    # Per-backend summary
    print("\nBackend breakdown:")
    for backend, stats in summary['backends'].items():
        print(f"  {backend.title()}: {stats['passed']} passed, {stats['failed']} failed")

    # Detailed failure report
    if failed_results:
        print(f"\n{'='*70}")
        print("DETAILED FAILURE REPORT")
        print(f"{'='*70}")

        for i, failure in enumerate(failed_results, 1):
            print(f"\n{i}. {failure.file_name} ({failure.backend})")
            print(f"   Return code: {failure.return_code}")
            print(f"   {'-'*50}")

            if failure.stdout:
                print("   STDOUT:")
                # Indent each line of output
                for line in failure.stdout.split('\n'):
                    if line.strip():
                        print(f"   {line}")

            if failure.stderr:
                print("   STDERR:")
                for line in failure.stderr.split('\n'):
                    if line.strip():
                        print(f"   {line}")

            print(f"   {'-'*50}")

        print(f"\n{'='*70}")
        print(f"SUMMARY: {len(failed_results)} test files failed across all backends")
        print("Scroll up to see detailed failure information for each test")
        print(f"{'='*70}")

    if all_passed:
        print("\nAll tests passed!")
        return 0
    else:
        print(f"\n{len(failed_results)} test files failed")
        print("See detailed failure report above")
        return 1


@cloaca()
@angreal.command(name="tutorial", about="run Python tutorial examples with isolated environments")
@angreal.argument(name="tutorial", long="tutorial", help="Run specific tutorial: 01, 02, 03, 04, 05, or 'all' (default: all)", required=False)
@angreal.argument(name="backend", long="backend", help="Backend to use: postgres or sqlite (default: sqlite)", required=False)
def tutorial(tutorial=None, backend=None):
    """Run Python tutorial examples in isolated environments.

    Creates fresh virtual environments for each tutorial to demonstrate
    the Python bindings with real database backends.
    """

    # Set defaults
    if backend is None:
        backend = "sqlite"
    if tutorial is None:
        tutorial = "all"

    # Validate backend
    if backend not in ["postgres", "sqlite"]:
        print(f"Error: Invalid backend '{backend}'. Use 'postgres' or 'sqlite'.")
        return 1

    # Define available tutorials
    available_tutorials = {
        "01": "python_tutorial_01_first_workflow.py",
        "02": "python_tutorial_02_context_handling.py",
        "03": "python_tutorial_03_error_handling.py",
        "04": "python_tutorial_04_complex_workflows.py",
        "05": "python_tutorial_05_multi_tenancy.py"
    }

    # Determine which tutorials to run
    if tutorial == "all":
        tutorials_to_run = list(available_tutorials.items())
    elif tutorial in available_tutorials:
        tutorials_to_run = [(tutorial, available_tutorials[tutorial])]
    else:
        print(f"Error: Invalid tutorial '{tutorial}'. Available: {', '.join(available_tutorials.keys())}, 'all'")
        return 1

    # Special handling for tutorial 05 (multi-tenancy)
    if any(t[0] == "05" for t in tutorials_to_run) and backend == "sqlite":
        print("Warning: Tutorial 05 (multi-tenancy) requires PostgreSQL backend")
        print("Either:")
        print("  1. Use --backend postgres to run with PostgreSQL")
        print("  2. Skip tutorial 05 by specifying a different tutorial")

        # Remove tutorial 05 from the list if running all with sqlite
        if tutorial == "all":
            tutorials_to_run = [(t, f) for t, f in tutorials_to_run if t != "05"]
            print("Skipping tutorial 05 for SQLite backend")
        else:
            return 1

    project_root = Path(angreal.get_root()).parent
    examples_dir = project_root / "examples"

    print(f"Running {len(tutorials_to_run)} tutorial(s) with {backend} backend")
    print("=" * 60)

    tutorial_results = []
    overall_success = True

    for tutorial_num, tutorial_file in tutorials_to_run:
        print(f"\nRunning Tutorial {tutorial_num}: {tutorial_file}")
        print("-" * 50)

        tutorial_path = examples_dir / tutorial_file
        if not tutorial_path.exists():
            print(f"ERROR: Tutorial file not found: {tutorial_path}")
            tutorial_results.append({
                "tutorial": tutorial_num,
                "status": "file_not_found",
                "file": tutorial_file
            })
            overall_success = False
            continue

        # Create tutorial-specific environment
        venv_name = f"tutorial-{tutorial_num}-{backend}"
        venv_path = project_root / venv_name

        try:
            # Step 1: Generate files for the backend
            print(f"Step 1: Generating files for {backend} backend...")
            result = generate(backend)
            if result != 0:
                raise Exception(f"Failed to generate files for {backend}")

            # Step 2: Setup Docker for postgres backend
            if backend == "postgres":
                print("Step 2: Setting up PostgreSQL container...")
                exit_code = docker_up()
                if exit_code != 0:
                    raise Exception("Failed to start PostgreSQL container")
                print("Waiting for PostgreSQL to be ready...")
                time.sleep(10)

                # Verify container health
                if not check_postgres_container_health():
                    raise Exception("PostgreSQL container is not healthy")
                print("PostgreSQL ready")

            # Step 3: Build and install cloaca backend
            print("Step 3: Setting up tutorial environment...")
            venv, python_exe, pip_exe = _build_and_install_cloaca_backend(backend, venv_name)

            # Step 4: Run the tutorial
            print(f"Step 4: Executing tutorial {tutorial_num}...")

            # Clean any existing database files for this tutorial
            if backend == "sqlite":
                db_pattern = f"python_tutorial_{tutorial_num}.db*"
                for db_file in project_root.glob(db_pattern):
                    try:
                        db_file.unlink()
                        print(f"  Cleaned existing database: {db_file.name}")
                    except FileNotFoundError:
                        pass
            elif backend == "postgres":
                # Reset postgres state for clean tutorial run
                if smart_postgres_reset():
                    print("  PostgreSQL state reset for clean tutorial run")

            # Execute the tutorial
            cmd = [str(python_exe), str(tutorial_path)]

            print(f"  Running: {' '.join(cmd)}")
            result = subprocess.run(
                cmd,
                cwd=str(examples_dir),
                capture_output=True,
                text=True,
                timeout=300  # 5 minute timeout
            )

            if result.returncode == 0:
                print(f"SUCCESS: Tutorial {tutorial_num} completed successfully!")
                print("\nTutorial Output:")
                print("-" * 30)
                print(result.stdout)

                tutorial_results.append({
                    "tutorial": tutorial_num,
                    "status": "success",
                    "file": tutorial_file,
                    "output_lines": len(result.stdout.split('\n'))
                })
            else:
                print(f"FAILED: Tutorial {tutorial_num} failed!")
                print("\nError Output:")
                print("-" * 30)
                print(result.stderr)
                if result.stdout:
                    print("\nStandard Output:")
                    print("-" * 30)
                    print(result.stdout)

                tutorial_results.append({
                    "tutorial": tutorial_num,
                    "status": "failed",
                    "file": tutorial_file,
                    "error": result.stderr,
                    "return_code": result.returncode
                })
                overall_success = False

        except subprocess.TimeoutExpired:
            print(f"TIMEOUT: Tutorial {tutorial_num} timed out after 5 minutes")
            tutorial_results.append({
                "tutorial": tutorial_num,
                "status": "timeout",
                "file": tutorial_file
            })
            overall_success = False

        except Exception as e:
            print(f"ERROR: Tutorial {tutorial_num} setup failed: {e}")
            tutorial_results.append({
                "tutorial": tutorial_num,
                "status": "setup_failed",
                "file": tutorial_file,
                "error": str(e)
            })
            overall_success = False

        finally:
            # Cleanup for this tutorial
            print(f"Cleaning up tutorial {tutorial_num} environment...")

            # Clean up PostgreSQL for postgres backend
            if backend == "postgres":
                print("  Cleaning PostgreSQL state...")
                smart_postgres_reset()

            # Clean up virtual environment
            if venv_path.exists():
                print(f"  Removing virtual environment: {venv_name}")
                shutil.rmtree(venv_path)

            # Clean up generated files
            print("  Cleaning generated files...")
            scrub()

    # Final summary
    print(f"\n{'=' * 60}")
    print("TUTORIAL SUMMARY")
    print(f"{'=' * 60}")

    successful = len([r for r in tutorial_results if r["status"] == "success"])
    total = len(tutorial_results)

    print(f"Results: {successful}/{total} tutorials completed successfully")
    print(f"Backend: {backend}")
    print()

    # Show individual results
    for result in tutorial_results:
        status_indicator = {
            "success": "[PASS]",
            "failed": "[FAIL]",
            "timeout": "[TIMEOUT]",
            "setup_failed": "[SETUP_FAILED]",
            "file_not_found": "[NOT_FOUND]"
        }.get(result["status"], "[UNKNOWN]")

        print(f"{status_indicator} Tutorial {result['tutorial']}: {result['status']}")
        if result["status"] == "success":
            print(f"    Output lines: {result.get('output_lines', 'unknown')}")
        elif result["status"] in ["failed", "setup_failed"]:
            error = result.get("error", "Unknown error")
            # Show first line of error for brevity
            error_summary = error.split('\n')[0] if error else "Unknown error"
            print(f"    Error: {error_summary}")

    print()
    if overall_success:
        print("All tutorials completed successfully!")
        print("Ready to explore Cloacina Python bindings!")
    else:
        print("Some tutorials failed - check individual results above")
        print("Common issues:")
        print("  - PostgreSQL not running (try: docker-compose up -d)")
        print("  - Missing dependencies (check pip install)")
        print("  - Database permission issues")

    return 0 if overall_success else 1


@cloaca()
@angreal.command(name="release", about="build release wheels for distribution (leaves artifacts for inspection)")
@angreal.argument(name="backend", long="backend", help="Build specific backend: postgres or sqlite (default: both)", required=False)
def release(backend=None):
    """Build release wheels for distribution without cleanup.

    Generates files, builds wheels, but leaves all artifacts for inspection.
    Use 'scrub' command to clean up afterward.
    """

    # Define backend configurations
    backends_to_build = []
    if backend == "postgres":
        backends_to_build = ["postgres"]
    elif backend == "sqlite":
        backends_to_build = ["sqlite"]
    elif backend is None:
        backends_to_build = ["postgres", "sqlite"]
    else:
        print(f"Error: Invalid backend '{backend}'. Use 'postgres' or 'sqlite'.")
        return 1

    all_passed = True
    built_wheels = []
    built_sdist = None
    built_backend_sdists = []

    # Build dispatcher source distribution first
    print(f"\n{'='*50}")
    print("Building Cloaca Dispatcher Source Distribution")
    print(f"{'='*50}")

    try:
        project_root = Path(angreal.get_root()).parent
        cloaca_dir = project_root / "cloaca"

        # Generate dispatcher files first (use any backend since version is the same)
        print("Step 1: Generating dispatcher files...")
        result = generate("postgres")  # Just to generate dispatcher pyproject.toml
        if result != 0:
            print("✗ Failed to generate dispatcher files")
            all_passed = False
        else:
            print("Step 2: Building dispatcher sdist...")
            # Create temporary venv for building sdist
            sdist_venv_name = "sdist-build-env"
            sdist_venv_path = project_root / sdist_venv_name

            try:
                # Create virtual environment for sdist building
                sdist_venv = VirtualEnv(path=str(sdist_venv_path), now=True)
                sdist_python_exe = sdist_venv.path / "bin" / "python"
                sdist_pip_exe = sdist_venv.path / "bin" / "pip3"

                # Install build dependencies
                subprocess.run([str(sdist_python_exe), "-m", "ensurepip"], check=True, capture_output=True)
                subprocess.run([str(sdist_pip_exe), "install", "build"], check=True, capture_output=True)

                # Build the sdist
                subprocess.run([
                    str(sdist_python_exe), "-m", "build", "--sdist"
                ], cwd=str(cloaca_dir), check=True, capture_output=True)

            finally:
                # Clean up sdist build environment
                if sdist_venv_path.exists():
                    shutil.rmtree(sdist_venv_path)

            # Find the built sdist
            dist_dir = cloaca_dir / "dist"
            sdist_files = list(dist_dir.glob("*.tar.gz"))
            if sdist_files:
                built_sdist = sdist_files[0]
                print(f"✓ Built dispatcher sdist: {built_sdist.name}")
            else:
                print("✗ No sdist found in dist directory")
                all_passed = False

    except subprocess.CalledProcessError as e:
        print(f"✗ Dispatcher sdist build failed: {e}")
        if hasattr(e, 'stdout') and e.stdout:
            print("STDOUT:", e.stdout.decode())
        if hasattr(e, 'stderr') and e.stderr:
            print("STDERR:", e.stderr.decode())
        all_passed = False
    except Exception as e:
        print(f"✗ Failed to build dispatcher sdist: {e}")
        all_passed = False

    # Build backend source distributions
    print(f"\n{'='*50}")
    print("Building Backend Source Distributions")
    print(f"{'='*50}")

    for backend_name in backends_to_build:
        print(f"\nBuilding {backend_name} backend sdist...")
        try:
            # Generate backend files
            print("Step 1: Generating backend files...")
            result = generate(backend_name)
            if result != 0:
                print(f"✗ Failed to generate files for {backend_name}")
                all_passed = False
                continue

            print("Step 2: Building backend sdist...")
            backend_dir = project_root / "cloaca-backend"

            # Create temporary venv for building backend sdist
            backend_sdist_venv_name = f"backend-sdist-build-{backend_name}"
            backend_sdist_venv_path = project_root / backend_sdist_venv_name

            try:
                # Create virtual environment for backend sdist building
                backend_sdist_venv = VirtualEnv(path=str(backend_sdist_venv_path), now=True)
                backend_sdist_python_exe = backend_sdist_venv.path / "bin" / "python"
                backend_sdist_pip_exe = backend_sdist_venv.path / "bin" / "pip3"

                # Install build dependencies
                subprocess.run([str(backend_sdist_python_exe), "-m", "ensurepip"], check=True, capture_output=True)
                subprocess.run([str(backend_sdist_pip_exe), "install", "build", "maturin"], check=True, capture_output=True)

                # Build the backend sdist
                subprocess.run([
                    str(backend_sdist_python_exe), "-m", "build", "--sdist"
                ], cwd=str(backend_dir), check=True, capture_output=True)

                # Find the built backend sdist
                backend_dist_dir = backend_dir / "dist"
                backend_sdist_files = list(backend_dist_dir.glob("*.tar.gz"))
                if backend_sdist_files:
                    backend_sdist_file = backend_sdist_files[0]
                    built_backend_sdists.append(backend_sdist_file)
                    print(f"✓ Built {backend_name} backend sdist: {backend_sdist_file.name}")
                else:
                    print(f"✗ No backend sdist found for {backend_name}")
                    all_passed = False

            finally:
                # Clean up backend sdist build environment
                if backend_sdist_venv_path.exists():
                    shutil.rmtree(backend_sdist_venv_path)

        except subprocess.CalledProcessError as e:
            print(f"✗ Backend sdist build failed for {backend_name}: {e}")
            if hasattr(e, 'stdout') and e.stdout:
                print("STDOUT:", e.stdout.decode())
            if hasattr(e, 'stderr') and e.stderr:
                print("STDERR:", e.stderr.decode())
            all_passed = False
        except Exception as e:
            print(f"✗ Failed to build {backend_name} backend sdist: {e}")
            all_passed = False

    for backend_name in backends_to_build:
        print(f"\n{'='*50}")
        print(f"Building {backend_name.title()} release wheel")
        print(f"{'='*50}")

        project_root = Path(angreal.get_root()).parent
        venv_name = f"release-build-{backend_name}"
        venv_path = project_root / venv_name

        try:
            # Step 1: Generate files
            print("Step 1: Generating files...")
            result = generate(backend_name)
            if result != 0:
                all_passed = False
                continue

            # Step 2: Create build environment
            print("Step 2: Creating build environment...")
            venv = VirtualEnv(path=str(venv_path), now=True)

            python_exe = venv.path / "bin" / "python"
            pip_exe = venv.path / "bin" / "pip3"

            # Install pip and maturin
            print("Installing build dependencies...")
            subprocess.run([str(python_exe), "-m", "ensurepip"], check=True, capture_output=True)
            subprocess.run([str(pip_exe), "install", "maturin"], check=True, capture_output=True)

            # Step 3: Build wheel
            print(f"Step 3: Building {backend_name} release wheel...")
            backend_dir = project_root / "cloaca-backend"

            # Clean existing extensions
            for pattern in ["*.so", "*.pyd"]:
                for artifact in backend_dir.rglob(pattern):
                    artifact.unlink()

            # Build wheel
            maturin_exe = venv.path / "bin" / "maturin"
            maturin_cmd = [
                str(maturin_exe), "build",
                "--no-default-features",
                "--features", backend_name,
                "--release"
            ]

            result = subprocess.run(
                maturin_cmd,
                cwd=str(backend_dir),
                capture_output=True,
                text=True,
                check=True
            )

            # Find the built wheel
            wheel_pattern = f"cloaca_{backend_name}-*.whl"
            wheel_dir = backend_dir / "target" / "wheels"
            wheel_files = list(wheel_dir.glob(wheel_pattern))

            if wheel_files:
                wheel_file = wheel_files[0]
                built_wheels.append(wheel_file)
                print(f"✓ Built release wheel: {wheel_file.name}")
            else:
                print(f"✗ No wheel found matching {wheel_pattern} in {wheel_dir}")
                all_passed = False

        except subprocess.CalledProcessError as e:
            print(f"✗ Release build failed for {backend_name}: {e}")
            if e.stdout:
                print("STDOUT:", e.stdout)
            if e.stderr:
                print("STDERR:", e.stderr)
            all_passed = False
        except Exception as e:
            print(f"✗ Failed to build {backend_name} release: {e}")
            all_passed = False
        finally:
            # Clean up build environment (but leave generated files and wheels)
            if venv_path.exists():
                print(f"Cleaning up build environment: {venv_name}")
                shutil.rmtree(venv_path)

    # Summary
    if all_passed:
        print(f"\n{'='*50}")
        print("Release build completed successfully!")
        print(f"{'='*50}")
        print("Built artifacts:")
        if built_sdist:
            print(f"  Dispatcher sdist: {built_sdist}")
        if built_backend_sdists:
            print("  Backend sdists:")
            for backend_sdist in built_backend_sdists:
                print(f"    {backend_sdist}")
        print("  Backend wheels:")
        for wheel in built_wheels:
            print(f"    {wheel}")
        print("\nGenerated files and artifacts preserved for inspection.")
        print("Run 'angreal cloaca scrub' to clean up when ready.")
        return 0
    else:
        print(f"\n{'='*50}")
        print("Some release builds failed!")
        print(f"{'='*50}")
        return 1
>>>>>>> e6199485
<|MERGE_RESOLUTION|>--- conflicted
+++ resolved
@@ -6,15 +6,115 @@
 """
 
 import angreal  # type: ignore
+import os
+import re
+import shutil
+import subprocess
+import sys
+import time
+from dataclasses import dataclass
+from pathlib import Path
+from typing import List, Optional
+from virtualenv import VirtualEnv
+
+PROJECT_ROOT = Path(angreal.get_root()).parent
 
 # Define command group
 cloaca = angreal.command_group(name="cloaca", about="commands for Python binding tests")
 
-# Import task implementations
-
-<<<<<<< HEAD
-# Import command implementations
-=======
+def render_template(template_content: str, context: dict) -> str:
+    """Simple template rendering using string replacement.
+
+    Replaces {{key}} placeholders in template_content with values from context.
+    """
+    result = template_content
+    for key, value in context.items():
+        placeholder = "{{" + key + "}}"
+        result = result.replace(placeholder, str(value))
+    return result
+
+def docker_up():
+    """Start docker containers for local development."""
+    try:
+        # Try docker compose first (newer), then fall back to docker-compose
+        try:
+            subprocess.run(
+                ["docker", "compose", "-f", str(PROJECT_ROOT / "docker-compose.yaml"), "up", "-d"],
+                check=True
+            )
+        except (subprocess.CalledProcessError, FileNotFoundError):
+            subprocess.run(
+                ["docker-compose", "-f", str(PROJECT_ROOT / "docker-compose.yaml"), "up", "-d"],
+                check=True
+            )
+        print("Docker services started successfully.")
+    except subprocess.CalledProcessError as e:
+        print(f"Error starting Docker services: {e}", file=sys.stderr)
+        return 1
+    return 0
+
+def docker_down(remove_volumes=False):
+    """Stop docker containers for local development."""
+    try:
+        # Try docker compose first (newer), then fall back to docker-compose
+        cmd_docker = ["docker", "compose", "-f", str(PROJECT_ROOT / "docker-compose.yaml"), "down"]
+        cmd_docker_compose = ["docker-compose", "-f", str(PROJECT_ROOT / "docker-compose.yaml"), "down"]
+        if remove_volumes:
+            cmd_docker.append("-v")
+            cmd_docker_compose.append("-v")
+
+        try:
+            subprocess.run(cmd_docker, check=True)
+        except (subprocess.CalledProcessError, FileNotFoundError):
+            subprocess.run(cmd_docker_compose, check=True)
+        print("Docker services stopped successfully.")
+    except subprocess.CalledProcessError as e:
+        print(f"Error stopping Docker services: {e}", file=sys.stderr)
+        return 1
+    return 0
+
+def check_postgres_container_health() -> bool:
+    """Check if PostgreSQL container is healthy."""
+    try:
+        result = subprocess.run(
+            ["docker", "ps", "--filter", "name=postgres", "--format", "{{.Status}}"],
+            capture_output=True,
+            text=True
+        )
+        return "healthy" in result.stdout
+    except Exception:
+        return False
+
+def smart_postgres_reset() -> bool:
+    """Reset PostgreSQL state."""
+    try:
+        # First try SQL reset
+        result = subprocess.run(
+            [
+                "docker", "exec", "postgres",
+                "psql", "-U", "postgres", "-d", "postgres",
+                "-c", "DROP SCHEMA public CASCADE; CREATE SCHEMA public;"
+            ],
+            capture_output=True,
+            text=True
+        )
+
+        if result.returncode == 0:
+            return True
+
+        # If SQL reset fails, try container restart
+        print("SQL reset failed, trying container restart...")
+        docker_down()
+        time.sleep(2)  # Wait for container to fully stop
+        if docker_up() != 0:
+            return False
+        time.sleep(10)  # Wait for container to be ready
+        return check_postgres_container_health()
+
+    except Exception as e:
+        print(f"Error during PostgreSQL reset: {e}")
+        return False
+
 @dataclass
 class TestResult:
     """Represents the result of running a test file."""
@@ -1448,5 +1548,4 @@
         print(f"\n{'='*50}")
         print("Some release builds failed!")
         print(f"{'='*50}")
-        return 1
->>>>>>> e6199485
+        return 1