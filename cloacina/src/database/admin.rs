/*
 *  Copyright 2025 Colliery Software
 *
 *  Licensed under the Apache License, Version 2.0 (the "License");
 *  you may not use this file except in compliance with the License.
 *  You may obtain a copy of the License at
 *
 *      http://www.apache.org/licenses/LICENSE-2.0
 *
 *  Unless required by applicable law or agreed to in writing, software
 *  distributed under the License is distributed on an "AS IS" BASIS,
 *  WITHOUT WARRANTIES OR CONDITIONS OF ANY KIND, either express or implied.
 *  See the License for the specific language governing permissions and
 *  limitations under the License.
 */

//! Database administration module for multi-tenant operations
//!
//! This module provides administrative functions for setting up and managing
//! per-tenant database users and schemas in PostgreSQL multi-tenant deployments.
//!
//! Note: This module is only available when using the PostgreSQL backend.

#[cfg(feature = "postgres")]
pub use postgres_impl::*;

#[cfg(feature = "postgres")]
mod postgres_impl {
    use crate::database::connection::Database;
<<<<<<< HEAD
    #[allow(unused_imports)] // TODO: Check if this is needed
    use crate::PipelineError;
    use diesel::pg::PgConnection;
=======
    use diesel::connection::Connection;
>>>>>>> bcc83477
    use diesel::prelude::*;
    use rand::Rng;

    /// Database administrator for tenant provisioning
    #[allow(dead_code)]
    pub struct DatabaseAdmin {
        database: Database,
    }

    /// Configuration for creating a new tenant
    pub struct TenantConfig {
        /// Schema name for the tenant (e.g., "tenant_acme")
        pub schema_name: String,
        /// Username for the tenant's database user (e.g., "acme_user")
        pub username: String,
        /// Password for the tenant user - empty string triggers auto-generation
        pub password: String,
    }

    /// Credentials returned after tenant creation
    pub struct TenantCredentials {
        /// Username of the created tenant user
        pub username: String,
        /// Password (either provided or auto-generated)
        pub password: String,
        /// Schema name for the tenant
        pub schema_name: String,
        /// Ready-to-use connection string for the tenant
        pub connection_string: String,
    }

    /// Errors that can occur during database administration
    #[derive(Debug, thiserror::Error)]
    pub enum AdminError {
        #[error("Database error: {0}")]
        Database(#[from] diesel::result::Error),

        #[error("Connection pool error: {0}")]
        Pool(String),

        #[error("SQL execution error: {message}")]
        SqlExecution { message: String },

        #[error("Invalid configuration: {message}")]
        InvalidConfig { message: String },
    }

    impl From<deadpool::managed::PoolError<deadpool_diesel::postgres::Manager>> for AdminError {
        fn from(err: deadpool::managed::PoolError<deadpool_diesel::postgres::Manager>) -> Self {
            AdminError::Pool(format!("{:?}", err))
        }
    }

    impl From<deadpool::managed::PoolError<deadpool_diesel::Error>> for AdminError {
        fn from(err: deadpool::managed::PoolError<deadpool_diesel::Error>) -> Self {
            AdminError::Pool(format!("{:?}", err))
        }
    }

    #[allow(dead_code)]
    impl DatabaseAdmin {
        /// Create a new database administrator
        pub fn new(database: Database) -> Self {
            Self { database }
        }

        /// Create a complete tenant setup (schema + user + permissions + migrations)
        ///
        /// If `tenant_config.password` is empty, a secure 32-character password will be auto-generated.
        /// Returns the tenant credentials for distribution to the tenant.
        pub async fn create_tenant(
            &self,
            _tenant_config: TenantConfig,
        ) -> Result<TenantCredentials, AdminError> {
            // TODO: Temporarily disabled during async migration
            todo!("Admin functions need rework for deadpool-diesel")
            /*
            // Validate configuration
            if tenant_config.schema_name.is_empty() {
                return Err(AdminError::InvalidConfig {
                    message: "Schema name cannot be empty".to_string(),
                });
            }
            if tenant_config.username.is_empty() {
                return Err(AdminError::InvalidConfig {
                    message: "Username cannot be empty".to_string(),
                });
            }

            // Password logic: use provided password or generate secure one
            let final_password = if tenant_config.password.is_empty() {
                generate_secure_password(32) // Auto-generate if none provided
            } else {
                tenant_config.password.clone() // Use admin-provided password
            };

            // Clone values needed in the closure
            let schema_name = tenant_config.schema_name.clone();
            let username = tenant_config.username.clone();
            let final_password_clone = final_password.clone();


            // Clone again for use after the closure
            let schema_name_result = schema_name.clone();
            let username_result = username.clone();

            let pool = self.database.pool();
            let conn = pool.get().await?;

            // Execute all tenant setup SQL in a transaction
            let _ = conn
                .interact(move |conn| {
                    conn.transaction::<(), AdminError, _>(|conn| {
                        // 1. Create schema
                        let sql = format!("CREATE SCHEMA IF NOT EXISTS {}", schema_name);
                        diesel::sql_query(&sql).execute(conn).map_err(|e| {
                            AdminError::SqlExecution {
                                message: format!(
                                    "Failed to create schema '{}': {}",
                                    schema_name, e
                                ),
                            }
                        })?;

                        // 2. Create user with determined password
                        let sql = format!(
                            "CREATE USER {} WITH PASSWORD '{}'",
                            username, final_password_clone
                        );
                        diesel::sql_query(&sql).execute(conn).map_err(|e| {
                            AdminError::SqlExecution {
                                message: format!("Failed to create user '{}': {}", username, e),
                            }
                        })?;

                        // 3. Grant permissions
                        let sqls = vec![
                            format!("GRANT USAGE ON SCHEMA {} TO {}", schema_name, username),
                            format!("GRANT CREATE ON SCHEMA {} TO {}", schema_name, username),
                            format!(
                                "GRANT ALL PRIVILEGES ON ALL TABLES IN SCHEMA {} TO {}",
                                schema_name, username
                            ),
                            format!(
                                "GRANT ALL PRIVILEGES ON ALL SEQUENCES IN SCHEMA {} TO {}",
                                schema_name, username
                            ),
                            format!(
                                "ALTER DEFAULT PRIVILEGES IN SCHEMA {} GRANT ALL ON TABLES TO {}",
                                schema_name, username
                            ),
                            format!(
                            "ALTER DEFAULT PRIVILEGES IN SCHEMA {} GRANT ALL ON SEQUENCES TO {}",
                            schema_name, username
                        ),
                        ];

                        for sql in sqls {
                            diesel::sql_query(&sql).execute(conn).map_err(|e| {
                                AdminError::SqlExecution {
                                    message: format!("Failed to grant permissions: {}", e),
                                }
                            })?;
                        }

                        // 4. Run migrations in the schema
                        let set_path_sql = format!("SET search_path TO {}, public", schema_name);
                        diesel::sql_query(&set_path_sql)
                            .execute(conn)
                            .map_err(|e| AdminError::SqlExecution {
                                message: format!("Failed to set search_path: {}", e),
                            })?;

                        crate::database::run_migrations(conn).map_err(|e| {
                            AdminError::SqlExecution {
                                message: format!("Failed to run migrations: {}", e),
                            }
                        })?;

                        Ok(())
                    })
                })
                .await
                .map_err(|e| AdminError::SqlExecution {
                    message: format!("Transaction failed: {}", e),
                })?;

            // Return credentials for admin to share with tenant
            let connection_string = self.build_connection_string(&username_result, &final_password);

            Ok(TenantCredentials {
                username: username_result,
                password: final_password, // Either provided or generated
                schema_name: schema_name_result,
                connection_string,
            })
            */
        }

        /// Remove a tenant (user + schema)
        ///
        /// WARNING: This will permanently delete all data in the tenant's schema.
        pub async fn remove_tenant(
            &self,
            schema_name: &str,
            username: &str,
        ) -> Result<(), AdminError> {
            let pool = self.database.pool();
            let conn = pool.get().await?;
            let schema_name = schema_name.to_string();
            let username = username.to_string();

            let _ = conn
                .interact(move |conn| {
                    conn.transaction::<(), AdminError, _>(|conn| {
                        // 1. Revoke permissions
                        let sqls = vec![
                            format!(
                                "REVOKE ALL PRIVILEGES ON ALL SEQUENCES IN SCHEMA {} FROM {}",
                                schema_name, username
                            ),
                            format!(
                                "REVOKE ALL PRIVILEGES ON ALL TABLES IN SCHEMA {} FROM {}",
                                schema_name, username
                            ),
                            format!("REVOKE ALL ON SCHEMA {} FROM {}", schema_name, username),
                        ];

                        for sql in sqls {
                            // Use unwrap_or to continue even if revoke fails (user might already be gone)
                            let _ = diesel::sql_query(&sql).execute(conn);
                        }

                        // 2. Drop user
                        let sql = format!("DROP USER IF EXISTS {}", username);
                        diesel::sql_query(&sql).execute(conn).map_err(|e| {
                            AdminError::SqlExecution {
                                message: format!("Failed to drop user '{}': {}", username, e),
                            }
                        })?;

                        // 3. Drop schema (with CASCADE to remove all objects)
                        let sql = format!("DROP SCHEMA IF EXISTS {} CASCADE", schema_name);
                        diesel::sql_query(&sql).execute(conn).map_err(|e| {
                            AdminError::SqlExecution {
                                message: format!("Failed to drop schema '{}': {}", schema_name, e),
                            }
                        })?;

                        Ok(())
                    })
                })
                .await
                .map_err(|e| AdminError::SqlExecution {
                    message: format!("Transaction failed: {}", e),
                })?;

            Ok(())
        }

        fn build_connection_string(&self, username: &str, password: &str) -> String {
            // Extract connection details from the admin database connection
            // For now, return a template - in a real implementation, this would
            // parse the admin connection string and replace credentials
            format!(
                "postgresql://{}:{}@localhost:5432/cloacina",
                username, password
            )
        }
    }

    #[allow(dead_code)]
    fn generate_secure_password(length: usize) -> String {
        let charset: &[u8] = b"ABCDEFGHIJKLMNOPQRSTUVWXYZ\
                              abcdefghijklmnopqrstuvwxyz\
                              0123456789\
                              !@#$%^&*()_+-=[]{}|;:,.<>?";
        let mut rng = rand::thread_rng();
        (0..length)
            .map(|_| {
                let idx = rng.gen_range(0..charset.len());
                charset[idx] as char
            })
            .collect()
    }

    #[cfg(test)]
    mod tests {
        use super::*;

        #[test]
        fn test_generate_secure_password() {
            let password = generate_secure_password(32);
            assert_eq!(password.len(), 32);

            // Verify it contains mixed characters
            let has_upper = password.chars().any(|c| c.is_ascii_uppercase());
            let has_lower = password.chars().any(|c| c.is_ascii_lowercase());
            let has_digit = password.chars().any(|c| c.is_ascii_digit());

            assert!(has_upper || has_lower || has_digit);
        }

        #[test]
        fn test_tenant_config_validation() {
            // This would need actual database setup for full testing
            // For now, just verify struct creation
            let config = TenantConfig {
                schema_name: "test_tenant".to_string(),
                username: "test_user".to_string(),
                password: "".to_string(),
            };

            assert_eq!(config.schema_name, "test_tenant");
            assert_eq!(config.username, "test_user");
            assert_eq!(config.password, "");
        }
    }
}

// For SQLite builds, provide empty stubs to prevent compilation errors
#[cfg(not(feature = "postgres"))]
pub struct DatabaseAdmin;

#[cfg(not(feature = "postgres"))]
pub struct TenantConfig;

#[cfg(not(feature = "postgres"))]
pub struct TenantCredentials;

#[cfg(not(feature = "postgres"))]
#[derive(Debug, thiserror::Error)]
pub enum AdminError {
    #[error("PostgreSQL admin features not available")]
    Unavailable,
}<|MERGE_RESOLUTION|>--- conflicted
+++ resolved
@@ -27,13 +27,7 @@
 #[cfg(feature = "postgres")]
 mod postgres_impl {
     use crate::database::connection::Database;
-<<<<<<< HEAD
-    #[allow(unused_imports)] // TODO: Check if this is needed
-    use crate::PipelineError;
-    use diesel::pg::PgConnection;
-=======
     use diesel::connection::Connection;
->>>>>>> bcc83477
     use diesel::prelude::*;
     use rand::Rng;
 
