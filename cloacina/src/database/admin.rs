/*
 *  Copyright 2025 Colliery Software
 *
 *  Licensed under the Apache License, Version 2.0 (the "License");
 *  you may not use this file except in compliance with the License.
 *  You may obtain a copy of the License at
 *
 *      http://www.apache.org/licenses/LICENSE-2.0
 *
 *  Unless required by applicable law or agreed to in writing, software
 *  distributed under the License is distributed on an "AS IS" BASIS,
 *  WITHOUT WARRANTIES OR CONDITIONS OF ANY KIND, either express or implied.
 *  See the License for the specific language governing permissions and
 *  limitations under the License.
 */

//! Database administration module for multi-tenant operations
//!
//! This module provides administrative functions for setting up and managing
//! per-tenant database users and schemas in PostgreSQL multi-tenant deployments.
//!
//! Note: This module is only available when using the PostgreSQL backend.

#[cfg(feature = "postgres")]
pub use postgres_impl::*;

#[cfg(feature = "postgres")]
mod postgres_impl {
    use crate::database::connection::Database;
<<<<<<< HEAD
    use diesel::connection::Connection;
=======
    use diesel::pg::PgConnection;
>>>>>>> eb512622
    use diesel::prelude::*;
    use rand::Rng;

    /// Database administrator for tenant provisioning
    #[allow(dead_code)]
    pub struct DatabaseAdmin {
        database: Database,
    }

    /// Configuration for creating a new tenant
    pub struct TenantConfig {
        /// Schema name for the tenant (e.g., "tenant_acme")
        pub schema_name: String,
        /// Username for the tenant's database user (e.g., "acme_user")
        pub username: String,
        /// Password for the tenant user - empty string triggers auto-generation
        pub password: String,
    }

    /// Credentials returned after tenant creation
    pub struct TenantCredentials {
        /// Username of the created tenant user
        pub username: String,
        /// Password (either provided or auto-generated)
        pub password: String,
        /// Schema name for the tenant
        pub schema_name: String,
        /// Ready-to-use connection string for the tenant
        pub connection_string: String,
    }

    /// Errors that can occur during database administration
    #[derive(Debug, thiserror::Error)]
    pub enum AdminError {
        #[error("Database error: {0}")]
        Database(#[from] diesel::result::Error),

        #[error("Connection pool error: {0}")]
        Pool(String),

        #[error("SQL execution error: {message}")]
        SqlExecution { message: String },

        #[error("Invalid configuration: {message}")]
        InvalidConfig { message: String },
    }

    impl From<deadpool::managed::PoolError<deadpool_diesel::postgres::Manager>> for AdminError {
        fn from(err: deadpool::managed::PoolError<deadpool_diesel::postgres::Manager>) -> Self {
            AdminError::Pool(format!("{:?}", err))
        }
    }

    impl From<deadpool::managed::PoolError<deadpool_diesel::Error>> for AdminError {
        fn from(err: deadpool::managed::PoolError<deadpool_diesel::Error>) -> Self {
            AdminError::Pool(format!("{:?}", err))
        }
    }

    #[allow(dead_code)]
    impl DatabaseAdmin {
        /// Create a new database administrator
        pub fn new(database: Database) -> Self {
            Self { database }
        }

        /// Create a complete tenant setup (schema + user + permissions + migrations)
        ///
        /// If `tenant_config.password` is empty, a secure 32-character password will be auto-generated.
        /// Returns the tenant credentials for distribution to the tenant.
        pub async fn create_tenant(
            &self,
            _tenant_config: TenantConfig,
        ) -> Result<TenantCredentials, AdminError> {
            // TODO: Temporarily disabled during async migration
            todo!("Admin functions need rework for deadpool-diesel")
            /*
            // Validate configuration
            if tenant_config.schema_name.is_empty() {
                return Err(AdminError::InvalidConfig {
                    message: "Schema name cannot be empty".to_string(),
                });
            }
            if tenant_config.username.is_empty() {
                return Err(AdminError::InvalidConfig {
                    message: "Username cannot be empty".to_string(),
                });
            }

            // Password logic: use provided password or generate secure one
            let final_password = if tenant_config.password.is_empty() {
                generate_secure_password(32) // Auto-generate if none provided
            } else {
                tenant_config.password.clone() // Use admin-provided password
            };

            // Clone values needed in the closure
            let schema_name = tenant_config.schema_name.clone();
            let username = tenant_config.username.clone();
            let final_password_clone = final_password.clone();
<<<<<<< HEAD

            // Clone again for use after the closure
            let schema_name_result = schema_name.clone();
            let username_result = username.clone();

            let pool = self.database.pool();
            let conn = pool.get().await?;
=======

            // Clone again for use after the closure
            let schema_name_result = schema_name.clone();
            let username_result = username.clone();

            let mut conn = self.database.pool().get().await?;

            // Execute all tenant setup SQL in a transaction
            conn.deref_mut().transaction::<(), AdminError, _>(|conn| {
                // 1. Create schema
                self.create_schema(conn, &schema_name)?;

                // 2. Create user with determined password
                self.create_user(conn, &username, &final_password_clone)?;

                // 3. Grant permissions
                self.grant_schema_permissions(
                    conn,
                    &schema_name,
                    &username,
                )?;

                // 4. Run migrations in the schema
                self.run_migrations_in_schema(conn, &schema_name)?;
>>>>>>> eb512622

            // Execute all tenant setup SQL in a transaction
            let _ = conn
                .interact(move |conn| {
                    conn.transaction::<(), AdminError, _>(|conn| {
                        // 1. Create schema
                        let sql = format!("CREATE SCHEMA IF NOT EXISTS {}", schema_name);
                        diesel::sql_query(&sql).execute(conn).map_err(|e| {
                            AdminError::SqlExecution {
                                message: format!(
                                    "Failed to create schema '{}': {}",
                                    schema_name, e
                                ),
                            }
                        })?;

                        // 2. Create user with determined password
                        let sql = format!(
                            "CREATE USER {} WITH PASSWORD '{}'",
                            username, final_password_clone
                        );
                        diesel::sql_query(&sql).execute(conn).map_err(|e| {
                            AdminError::SqlExecution {
                                message: format!("Failed to create user '{}': {}", username, e),
                            }
                        })?;

                        // 3. Grant permissions
                        let sqls = vec![
                            format!("GRANT USAGE ON SCHEMA {} TO {}", schema_name, username),
                            format!("GRANT CREATE ON SCHEMA {} TO {}", schema_name, username),
                            format!(
                                "GRANT ALL PRIVILEGES ON ALL TABLES IN SCHEMA {} TO {}",
                                schema_name, username
                            ),
                            format!(
                                "GRANT ALL PRIVILEGES ON ALL SEQUENCES IN SCHEMA {} TO {}",
                                schema_name, username
                            ),
                            format!(
                                "ALTER DEFAULT PRIVILEGES IN SCHEMA {} GRANT ALL ON TABLES TO {}",
                                schema_name, username
                            ),
                            format!(
                            "ALTER DEFAULT PRIVILEGES IN SCHEMA {} GRANT ALL ON SEQUENCES TO {}",
                            schema_name, username
                        ),
                        ];

                        for sql in sqls {
                            diesel::sql_query(&sql).execute(conn).map_err(|e| {
                                AdminError::SqlExecution {
                                    message: format!("Failed to grant permissions: {}", e),
                                }
                            })?;
                        }

                        // 4. Run migrations in the schema
                        let set_path_sql = format!("SET search_path TO {}, public", schema_name);
                        diesel::sql_query(&set_path_sql)
                            .execute(conn)
                            .map_err(|e| AdminError::SqlExecution {
                                message: format!("Failed to set search_path: {}", e),
                            })?;

                        crate::database::run_migrations(conn).map_err(|e| {
                            AdminError::SqlExecution {
                                message: format!("Failed to run migrations: {}", e),
                            }
                        })?;

                        Ok(())
                    })
                })
                .await
                .map_err(|e| AdminError::SqlExecution {
                    message: format!("Transaction failed: {}", e),
                })?;

            // Return credentials for admin to share with tenant
<<<<<<< HEAD
            let connection_string = self.build_connection_string(&username_result, &final_password);
=======
            let connection_string =
                self.build_connection_string(&username_result, &final_password);
>>>>>>> eb512622
            Ok(TenantCredentials {
                username: username_result,
                password: final_password, // Either provided or generated
                schema_name: schema_name_result,
                connection_string,
            })
            */
        }

        /// Remove a tenant (user + schema)
        ///
        /// WARNING: This will permanently delete all data in the tenant's schema.
        pub async fn remove_tenant(
<<<<<<< HEAD
=======
            &self,
            _schema_name: &str,
            _username: &str,
        ) -> Result<(), AdminError> {
            // TODO: Temporarily disabled during async migration
            todo!("Admin functions need rework for deadpool-diesel")
            /*
            let mut conn = self.database.pool().get().await?;
            let schema_name = schema_name.to_string();
            let username = username.to_string();

            conn.deref_mut().transaction::<(), AdminError, _>(|conn| {
                // 1. Revoke permissions
                self.revoke_schema_permissions(conn, &schema_name, &username)?;

                // 2. Drop user
                self.drop_user(conn, &username)?;

                // 3. Drop schema (with CASCADE to remove all objects)
                self.drop_schema(conn, &schema_name)?;

                Ok(())
            })?
            */
        }

        // Private helper methods

        fn create_schema(
>>>>>>> eb512622
            &self,
            schema_name: &str,
            username: &str,
        ) -> Result<(), AdminError> {
            let pool = self.database.pool();
            let conn = pool.get().await?;
            let schema_name = schema_name.to_string();
            let username = username.to_string();

            let _ = conn
                .interact(move |conn| {
                    conn.transaction::<(), AdminError, _>(|conn| {
                        // 1. Revoke permissions
                        let sqls = vec![
                            format!(
                                "REVOKE ALL PRIVILEGES ON ALL SEQUENCES IN SCHEMA {} FROM {}",
                                schema_name, username
                            ),
                            format!(
                                "REVOKE ALL PRIVILEGES ON ALL TABLES IN SCHEMA {} FROM {}",
                                schema_name, username
                            ),
                            format!("REVOKE ALL ON SCHEMA {} FROM {}", schema_name, username),
                        ];

                        for sql in sqls {
                            // Use unwrap_or to continue even if revoke fails (user might already be gone)
                            let _ = diesel::sql_query(&sql).execute(conn);
                        }

                        // 2. Drop user
                        let sql = format!("DROP USER IF EXISTS {}", username);
                        diesel::sql_query(&sql).execute(conn).map_err(|e| {
                            AdminError::SqlExecution {
                                message: format!("Failed to drop user '{}': {}", username, e),
                            }
                        })?;

                        // 3. Drop schema (with CASCADE to remove all objects)
                        let sql = format!("DROP SCHEMA IF EXISTS {} CASCADE", schema_name);
                        diesel::sql_query(&sql).execute(conn).map_err(|e| {
                            AdminError::SqlExecution {
                                message: format!("Failed to drop schema '{}': {}", schema_name, e),
                            }
                        })?;

                        Ok(())
                    })
                })
                .await
                .map_err(|e| AdminError::SqlExecution {
                    message: format!("Transaction failed: {}", e),
                })?;

            Ok(())
        }

        fn build_connection_string(&self, username: &str, password: &str) -> String {
            // Extract connection details from the admin database connection
            // For now, return a template - in a real implementation, this would
            // parse the admin connection string and replace credentials
            format!(
                "postgresql://{}:{}@localhost:5432/cloacina",
                username, password
            )
        }
    }

    #[allow(dead_code)]
    fn generate_secure_password(length: usize) -> String {
        let charset: &[u8] = b"ABCDEFGHIJKLMNOPQRSTUVWXYZ\
                              abcdefghijklmnopqrstuvwxyz\
                              0123456789\
                              !@#$%^&*()_+-=[]{}|;:,.<>?";
        let mut rng = rand::thread_rng();
        (0..length)
            .map(|_| {
                let idx = rng.gen_range(0..charset.len());
                charset[idx] as char
            })
            .collect()
    }

    #[cfg(test)]
    mod tests {
        use super::*;

        #[test]
        fn test_generate_secure_password() {
            let password = generate_secure_password(32);
            assert_eq!(password.len(), 32);

            // Verify it contains mixed characters
            let has_upper = password.chars().any(|c| c.is_ascii_uppercase());
            let has_lower = password.chars().any(|c| c.is_ascii_lowercase());
            let has_digit = password.chars().any(|c| c.is_ascii_digit());

            assert!(has_upper || has_lower || has_digit);
        }

        #[test]
        fn test_tenant_config_validation() {
            // This would need actual database setup for full testing
            // For now, just verify struct creation
            let config = TenantConfig {
                schema_name: "test_tenant".to_string(),
                username: "test_user".to_string(),
                password: "".to_string(),
            };

            assert_eq!(config.schema_name, "test_tenant");
            assert_eq!(config.username, "test_user");
            assert_eq!(config.password, "");
        }
    }
}

// For SQLite builds, provide empty stubs to prevent compilation errors
#[cfg(not(feature = "postgres"))]
pub struct DatabaseAdmin;

#[cfg(not(feature = "postgres"))]
pub struct TenantConfig;

#[cfg(not(feature = "postgres"))]
pub struct TenantCredentials;

#[cfg(not(feature = "postgres"))]
#[derive(Debug, thiserror::Error)]
pub enum AdminError {
    #[error("PostgreSQL admin features not available")]
    Unavailable,
}<|MERGE_RESOLUTION|>--- conflicted
+++ resolved
@@ -27,11 +27,7 @@
 #[cfg(feature = "postgres")]
 mod postgres_impl {
     use crate::database::connection::Database;
-<<<<<<< HEAD
     use diesel::connection::Connection;
-=======
-    use diesel::pg::PgConnection;
->>>>>>> eb512622
     use diesel::prelude::*;
     use rand::Rng;
 
@@ -132,7 +128,7 @@
             let schema_name = tenant_config.schema_name.clone();
             let username = tenant_config.username.clone();
             let final_password_clone = final_password.clone();
-<<<<<<< HEAD
+
 
             // Clone again for use after the closure
             let schema_name_result = schema_name.clone();
@@ -140,32 +136,6 @@
 
             let pool = self.database.pool();
             let conn = pool.get().await?;
-=======
-
-            // Clone again for use after the closure
-            let schema_name_result = schema_name.clone();
-            let username_result = username.clone();
-
-            let mut conn = self.database.pool().get().await?;
-
-            // Execute all tenant setup SQL in a transaction
-            conn.deref_mut().transaction::<(), AdminError, _>(|conn| {
-                // 1. Create schema
-                self.create_schema(conn, &schema_name)?;
-
-                // 2. Create user with determined password
-                self.create_user(conn, &username, &final_password_clone)?;
-
-                // 3. Grant permissions
-                self.grant_schema_permissions(
-                    conn,
-                    &schema_name,
-                    &username,
-                )?;
-
-                // 4. Run migrations in the schema
-                self.run_migrations_in_schema(conn, &schema_name)?;
->>>>>>> eb512622
 
             // Execute all tenant setup SQL in a transaction
             let _ = conn
@@ -246,12 +216,8 @@
                 })?;
 
             // Return credentials for admin to share with tenant
-<<<<<<< HEAD
             let connection_string = self.build_connection_string(&username_result, &final_password);
-=======
-            let connection_string =
-                self.build_connection_string(&username_result, &final_password);
->>>>>>> eb512622
+
             Ok(TenantCredentials {
                 username: username_result,
                 password: final_password, // Either provided or generated
@@ -265,38 +231,6 @@
         ///
         /// WARNING: This will permanently delete all data in the tenant's schema.
         pub async fn remove_tenant(
-<<<<<<< HEAD
-=======
-            &self,
-            _schema_name: &str,
-            _username: &str,
-        ) -> Result<(), AdminError> {
-            // TODO: Temporarily disabled during async migration
-            todo!("Admin functions need rework for deadpool-diesel")
-            /*
-            let mut conn = self.database.pool().get().await?;
-            let schema_name = schema_name.to_string();
-            let username = username.to_string();
-
-            conn.deref_mut().transaction::<(), AdminError, _>(|conn| {
-                // 1. Revoke permissions
-                self.revoke_schema_permissions(conn, &schema_name, &username)?;
-
-                // 2. Drop user
-                self.drop_user(conn, &username)?;
-
-                // 3. Drop schema (with CASCADE to remove all objects)
-                self.drop_schema(conn, &schema_name)?;
-
-                Ok(())
-            })?
-            */
-        }
-
-        // Private helper methods
-
-        fn create_schema(
->>>>>>> eb512622
             &self,
             schema_name: &str,
             username: &str,
