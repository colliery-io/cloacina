/*
 *  Copyright 2025 Colliery Software
 *
 *  Licensed under the Apache License, Version 2.0 (the "License");
 *  you may not use this file except in compliance with the License.
 *  You may obtain a copy of the License at
 *
 *      http://www.apache.org/licenses/LICENSE-2.0
 *
 *  Unless required by applicable law or agreed to in writing, software
 *  distributed under the License is distributed on an "AS IS" BASIS,
 *  WITHOUT WARRANTIES OR CONDITIONS OF ANY KIND, either express or implied.
 *  See the License for the specific language governing permissions and
 *  limitations under the License.
 */

//! # Workflow Management
//!
//! This module provides the core functionality for creating and managing task workflows in Cloacina.
//! It implements a directed acyclic graph (DAG) of tasks with dependency management, validation,
//! and content-based versioning.
//!
//! ## Core Components
//!
//! - `Workflow`: Main structure for managing task graphs and execution
//! - `WorkflowMetadata`: Versioning and metadata management
//! - `DependencyGraph`: Low-level dependency tracking and cycle detection
//! - `WorkflowBuilder`: Fluent interface for workflow construction
//!
//! ## Key Features
//!
//! - Directed acyclic graph (DAG) task dependencies
//! - Automatic cycle detection and validation
//! - Content-based versioning for reliable pipeline management
//! - Parallel execution planning
//! - Global workflow registry
//!
//! ## Type Definitions
//!
//! ```rust
//! pub struct Workflow {
//!     name: String,
//!     tasks: HashMap<String, Arc<dyn Task>>,
//!     dependency_graph: DependencyGraph,
//!     metadata: WorkflowMetadata,
//! }
//!
//! pub struct WorkflowMetadata {
//!     pub created_at: DateTime<Utc>,
//!     pub version: String,
//!     pub description: Option<String>,
//!     pub tags: HashMap<String, String>,
//! }
//!
//! pub struct DependencyGraph {
//!     nodes: HashSet<String>,
//!     edges: HashMap<String, Vec<String>>,
//! }
//! ```
//!
//! ## Error Types
//!
//! - `WorkflowError`: Errors during workflow construction and management
//! - `ValidationError`: Errors during workflow validation
//! - `SubgraphError`: Errors during subgraph operations
//!
//! ## Constants
//!
//! - `GLOBAL_WORKFLOW_REGISTRY`: Global registry for workflow constructors
//!
//! ## Public Functions
//!
//! - `register_workflow_constructor`: Register a workflow constructor
//! - `global_workflow_registry`: Access the global workflow registry
//! - `get_all_workflows`: Get all registered workflows

use chrono::{DateTime, Utc};
use once_cell::sync::Lazy;
use petgraph::algo::{is_cyclic_directed, toposort};
use petgraph::{Directed, Graph};
use std::collections::hash_map::DefaultHasher;
use std::collections::{HashMap, HashSet};
use std::hash::{Hash, Hasher};
use std::sync::{Arc, RwLock};

use crate::error::{SubgraphError, ValidationError, WorkflowError};
use crate::task::Task;

/// Metadata information for a Workflow.
///
/// Contains versioning, creation timestamps, and arbitrary tags for
/// organizing and managing workflow instances.
///
/// # Fields
///
/// * `created_at`: DateTime<Utc> - When the workflow was created
/// * `version`: String - Content-based version hash
/// * `description`: Option<String> - Optional human-readable description
/// * `tags`: HashMap<String, String> - Arbitrary key-value tags for organization
///
/// # Implementation Details
///
/// The version field is automatically calculated based on:
/// - Workflow topology (task IDs and dependencies)
/// - Task definitions (code fingerprints)
/// - Workflow configuration (name, description, tags)
///
/// # Examples
///
/// ```rust
/// use cloacina::WorkflowMetadata;
/// use std::collections::HashMap;
///
/// let mut metadata = WorkflowMetadata::default();
/// metadata.version = "a1b2c3d4".to_string();
/// metadata.description = Some("Production ETL pipeline".to_string());
/// metadata.tags.insert("team".to_string(), "data-engineering".to_string());
/// ```
#[derive(Debug, Clone)]
pub struct WorkflowMetadata {
    /// When the workflow was created
    pub created_at: DateTime<Utc>,
    /// Content-based version hash
    pub version: String,
    /// Optional human-readable description
    pub description: Option<String>,
    /// Arbitrary key-value tags for organization
    pub tags: HashMap<String, String>,
}

impl Default for WorkflowMetadata {
    fn default() -> Self {
        Self {
            created_at: Utc::now(),
            version: String::new(), // Will be auto-calculated
            description: None,
            tags: HashMap::new(),
        }
    }
}

/// Low-level representation of task dependencies.
///
/// The DependencyGraph manages the relationships between tasks as a directed graph,
/// providing cycle detection, topological sorting, and dependency analysis.
///
/// # Fields
///
/// * `nodes`: HashSet<String> - Set of all task IDs in the graph
/// * `edges`: HashMap<String, Vec<String>> - Map from task ID to its dependencies
///
/// # Implementation Details
///
/// The graph is implemented as a directed graph where:
/// - Nodes represent tasks
/// - Edges represent dependencies (from dependent to dependency)
/// - Cycles are detected using depth-first search
/// - Topological sorting uses Kahn's algorithm
///
/// # Examples
///
/// ```rust
/// use cloacina::DependencyGraph;
///
/// let mut graph = DependencyGraph::new();
/// graph.add_node("task1".to_string());
/// graph.add_node("task2".to_string());
/// graph.add_edge("task2".to_string(), "task1".to_string());
///
/// assert!(!graph.has_cycles());
/// assert_eq!(graph.get_dependencies("task2"), Some(&vec!["task1".to_string()]));
/// ```
#[derive(Debug, Clone)]
pub struct DependencyGraph {
    nodes: HashSet<String>,
    edges: HashMap<String, Vec<String>>,
}

impl DependencyGraph {
    /// Create a new empty dependency graph
    pub fn new() -> Self {
        Self {
            nodes: HashSet::new(),
            edges: HashMap::new(),
        }
    }

    /// Add a node (task) to the graph
    pub fn add_node(&mut self, node_id: String) {
        self.nodes.insert(node_id.clone());
        self.edges.entry(node_id).or_insert_with(Vec::new);
    }

    /// Add an edge (dependency) to the graph
    pub fn add_edge(&mut self, from: String, to: String) {
        self.nodes.insert(from.clone());
        self.nodes.insert(to.clone());
        self.edges.entry(from).or_insert_with(Vec::new).push(to);
    }

    /// Remove a node (task) from the graph
    /// This also removes all edges involving this node
    pub fn remove_node(&mut self, node_id: &str) {
        self.nodes.remove(node_id);
        self.edges.remove(node_id);

        // Remove all edges pointing to this node
        for deps in self.edges.values_mut() {
            deps.retain(|dep| dep != node_id);
        }
    }

    /// Remove a specific edge (dependency) from the graph
    pub fn remove_edge(&mut self, from: &str, to: &str) {
        if let Some(deps) = self.edges.get_mut(from) {
            deps.retain(|dep| dep != to);
        }
    }

    /// Get dependencies for a task
    pub fn get_dependencies(&self, node_id: &str) -> Option<&Vec<String>> {
        self.edges.get(node_id)
    }

    /// Get tasks that depend on the given task
    pub fn get_dependents(&self, node_id: &str) -> Vec<String> {
        self.edges
            .iter()
            .filter_map(|(k, v)| {
                if v.contains(&node_id.to_string()) {
                    Some(k.clone())
                } else {
                    None
                }
            })
            .collect()
    }

    /// Check if the graph contains cycles
    pub fn has_cycles(&self) -> bool {
        let mut graph = Graph::<String, (), Directed>::new();
        let mut node_indices = HashMap::new();

        // Add nodes
        for node in &self.nodes {
            let index = graph.add_node(node.clone());
            node_indices.insert(node.clone(), index);
        }

        // Add edges
        for (from, deps) in &self.edges {
            if let Some(&from_index) = node_indices.get(from) {
                for dep in deps {
                    if let Some(&dep_index) = node_indices.get(dep) {
                        graph.add_edge(dep_index, from_index, ());
                    }
                }
            }
        }

        is_cyclic_directed(&graph)
    }

    /// Get tasks in topological order
    pub fn topological_sort(&self) -> Result<Vec<String>, ValidationError> {
        if self.has_cycles() {
            return Err(ValidationError::CyclicDependency {
                cycle: self.find_cycle().unwrap_or_default(),
            });
        }

        let mut graph = Graph::<String, (), Directed>::new();
        let mut node_indices = HashMap::new();

        // Add nodes
        for node in &self.nodes {
            let index = graph.add_node(node.clone());
            node_indices.insert(node.clone(), index);
        }

        // Add edges (dependency -> dependent)
        for (from, deps) in &self.edges {
            if let Some(&from_index) = node_indices.get(from) {
                for dep in deps {
                    if let Some(&dep_index) = node_indices.get(dep) {
                        graph.add_edge(dep_index, from_index, ());
                    }
                }
            }
        }

        match toposort(&graph, None) {
            Ok(sorted) => {
                let result = sorted.into_iter().map(|idx| graph[idx].clone()).collect();
                Ok(result)
            }
            Err(_) => Err(ValidationError::CyclicDependency {
                cycle: self.find_cycle().unwrap_or_default(),
            }),
        }
    }

    fn find_cycle(&self) -> Option<Vec<String>> {
        // Simple DFS-based cycle detection
        let mut visited = HashSet::new();
        let mut rec_stack = HashSet::new();
        let mut path = Vec::new();

        for node in &self.nodes {
            if !visited.contains(node) {
                if let Some(cycle) = self.dfs_cycle(node, &mut visited, &mut rec_stack, &mut path) {
                    return Some(cycle);
                }
            }
        }
        None
    }

    fn dfs_cycle(
        &self,
        node: &str,
        visited: &mut HashSet<String>,
        rec_stack: &mut HashSet<String>,
        path: &mut Vec<String>,
    ) -> Option<Vec<String>> {
        visited.insert(node.to_string());
        rec_stack.insert(node.to_string());
        path.push(node.to_string());

        if let Some(deps) = self.edges.get(node) {
            for dep in deps {
                if !visited.contains(dep) {
                    if let Some(cycle) = self.dfs_cycle(dep, visited, rec_stack, path) {
                        return Some(cycle);
                    }
                } else if rec_stack.contains(dep) {
                    // Found cycle
                    let cycle_start = path.iter().position(|x| x == dep).unwrap_or(0);
                    let mut cycle = path[cycle_start..].to_vec();
                    cycle.push(dep.clone());
                    return Some(cycle);
                }
            }
        }

        rec_stack.remove(node);
        path.pop();
        None
    }
}

impl Default for DependencyGraph {
    fn default() -> Self {
        Self::new()
    }
}

/// Main Workflow structure for representing and managing task graphs.
///
/// A Workflow contains a collection of tasks with their dependency relationships,
/// ensuring that the graph remains acyclic and provides methods for execution
/// planning and analysis.
///
/// # Fields
///
/// * `name`: String - Unique identifier for the workflow
/// * `tasks`: HashMap<String, Arc<dyn Task>> - Map of task IDs to task implementations
/// * `dependency_graph`: DependencyGraph - Internal representation of task dependencies
/// * `metadata`: WorkflowMetadata - Versioning and metadata information
///
/// # Implementation Details
///
/// The Workflow structure provides:
/// - Task dependency management
/// - Cycle detection and validation
/// - Content-based versioning
/// - Parallel execution planning
/// - Subgraph operations
///
/// # Examples
///
/// ```rust
/// use cloacina::*;
///
/// # struct TestTask { id: String, deps: Vec<String> }
/// # impl TestTask { fn new(id: &str, deps: Vec<&str>) -> Self { Self { id: id.to_string(), deps: deps.into_iter().map(|s| s.to_string()).collect() } } }
/// # use async_trait::async_trait;
/// # #[async_trait]
/// # impl Task for TestTask {
/// #     async fn execute(&self, context: Context<serde_json::Value>) -> Result<Context<serde_json::Value>, TaskError> { Ok(context) }
/// #     fn id(&self) -> &str { &self.id }
/// #     fn dependencies(&self) -> &[String] { &self.deps }
/// # }
/// let workflow = Workflow::builder("test-workflow")
///     .description("Test workflow")
///     .add_task(TestTask::new("task1", vec![]))?
///     .add_task(TestTask::new("task2", vec!["task1"]))?
///     .build()?;
///
/// assert_eq!(workflow.name(), "test-workflow");
/// assert!(!workflow.metadata().version.is_empty());
/// # Ok::<(), Box<dyn std::error::Error>>(())
/// ```
#[derive(Clone)]
pub struct Workflow {
    name: String,
    tasks: HashMap<String, Arc<dyn Task>>,
    dependency_graph: DependencyGraph,
    metadata: WorkflowMetadata,
}

impl std::fmt::Debug for Workflow {
    fn fmt(&self, f: &mut std::fmt::Formatter<'_>) -> std::fmt::Result {
        f.debug_struct("Workflow")
            .field("name", &self.name)
            .field("task_count", &self.tasks.len())
            .field("dependency_graph", &self.dependency_graph)
            .field("metadata", &self.metadata)
            .finish()
    }
}

impl Workflow {
    /// Create a new Workflow with the given name
    ///
    /// Most users should use the `workflow!` macro or builder pattern instead.
    ///
    /// # Arguments
    ///
    /// * `name` - Unique name for the workflow
    ///
    /// # Examples
    ///
    /// ```rust
    /// use cloacina::Workflow;
    ///
    /// let workflow = Workflow::new("my_workflow");
    /// assert_eq!(workflow.name(), "my_workflow");
    /// ```
    pub fn new(name: &str) -> Self {
        Self {
            name: name.to_string(),
            tasks: HashMap::new(),
            dependency_graph: DependencyGraph::new(),
            metadata: WorkflowMetadata::default(),
        }
    }

    /// Create a Workflow builder for programmatic construction
    ///
    /// # Arguments
    ///
    /// * `name` - Unique name for the workflow
    ///
    /// # Examples
    ///
    /// ```rust
    /// use cloacina::*;
    ///
    /// let builder = Workflow::builder("my_workflow")
    ///     .description("Example workflow");
    /// ```
    pub fn builder(name: &str) -> WorkflowBuilder {
        WorkflowBuilder::new(name)
    }

    /// Get the Workflow name
    pub fn name(&self) -> &str {
        &self.name
    }

    /// Get the Workflow metadata
    ///
    /// # Examples
    ///
    /// ```rust
    /// # use cloacina::*;
    /// # let workflow = Workflow::new("test");
    /// let metadata = workflow.metadata();
    /// println!("Version: {}", metadata.version);
    /// println!("Created: {}", metadata.created_at);
    /// ```
    pub fn metadata(&self) -> &WorkflowMetadata {
        &self.metadata
    }

    /// Set the Workflow version manually
    ///
    /// Note: Workflows built with the `workflow!` macro or builder automatically
    /// calculate content-based versions.
    pub fn set_version(&mut self, version: &str) {
        self.metadata.version = version.to_string();
    }

    /// Set the Workflow description
    pub fn set_description(&mut self, description: &str) {
        self.metadata.description = Some(description.to_string());
    }

    /// Add a metadata tag
    ///
    /// # Arguments
    ///
    /// * `key` - Tag key
    /// * `value` - Tag value
    ///
    /// # Examples
    ///
    /// ```rust
    /// # use cloacina::*;
    /// # let mut workflow = Workflow::new("test");
    /// workflow.add_tag("environment", "production");
    /// workflow.add_tag("team", "data-engineering");
    /// ```
    pub fn add_tag(&mut self, key: &str, value: &str) {
        self.metadata
            .tags
            .insert(key.to_string(), value.to_string());
    }

    /// Remove a tag from the workflow metadata
    ///
    /// # Arguments
    /// * `key` - Tag key to remove
    ///
    /// # Returns
    /// * `Some(String)` - The removed tag value if it existed
    /// * `None` - If no tag with that key existed
    ///
    /// # Examples
    /// ```
    /// use cloacina::Workflow;
    ///
    /// let mut workflow = Workflow::new("test-workflow");
    /// workflow.add_tag("environment", "staging");
    ///
    /// let removed = workflow.remove_tag("environment");
    /// assert_eq!(removed, Some("staging".to_string()));
    /// ```
    pub fn remove_tag(&mut self, key: &str) -> Option<String> {
        self.metadata.tags.remove(key)
    }

    /// Add a task to the Workflow
    ///
    /// # Arguments
    ///
    /// * `task` - Task to add
    ///
    /// # Returns
    ///
    /// * `Ok(())` - If the task was added successfully
    /// * `Err(WorkflowError)` - If the task ID is duplicate
    ///
    /// # Examples
    ///
    /// ```rust
    /// # use cloacina::*;
    /// # use async_trait::async_trait;
    /// # struct MyTask;
    /// # #[async_trait]
    /// # impl Task for MyTask {
    /// #     async fn execute(&self, context: Context<serde_json::Value>) -> Result<Context<serde_json::Value>, TaskError> { Ok(context) }
    /// #     fn id(&self) -> &str { "my_task" }
    /// #     fn dependencies(&self) -> &[String] { &[] }
    /// # }
    /// let mut workflow = Workflow::new("test_workflow");
    /// let task = MyTask;
    ///
    /// workflow.add_task(task)?;
    /// assert!(workflow.get_task("my_task").is_some());
    /// # Ok::<(), WorkflowError>(())
    /// ```
    pub fn add_task(&mut self, task: Arc<dyn Task>) -> Result<(), WorkflowError> {
        let task_id = task.id().to_string();

        // Check for duplicate task ID
        if self.tasks.contains_key(&task_id) {
            return Err(WorkflowError::DuplicateTask(task_id));
        }

        // Add task to dependency graph
        self.dependency_graph.add_node(task_id.clone());

        // Add dependencies
        for dep in task.dependencies() {
            self.dependency_graph.add_edge(task_id.clone(), dep.clone());
        }

        // Store the task
        self.tasks.insert(task_id, task);

        Ok(())
    }

<<<<<<< HEAD
    /// Add a boxed task to the Workflow
    ///
    /// This method accepts an already-boxed task, which is useful for dynamic
    /// task registration scenarios (like Python bindings) where tasks are
    /// stored as trait objects in registries.
    ///
    /// # Arguments
    ///
    /// * `task` - Boxed task to add
    ///
    /// # Returns
    ///
    /// * `Ok(())` - If the task was added successfully
    /// * `Err(WorkflowError)` - If the task ID is duplicate
    ///
    /// # Examples
    ///
    /// ```rust
    /// # use cloacina::*;
    /// # use async_trait::async_trait;
    /// # struct MyTask;
    /// # #[async_trait]
    /// # impl Task for MyTask {
    /// #     async fn execute(&self, context: Context<serde_json::Value>) -> Result<Context<serde_json::Value>, TaskError> { Ok(context) }
    /// #     fn id(&self) -> &str { "my_task" }
    /// #     fn dependencies(&self) -> &[String] { &[] }
    /// # }
    /// let mut workflow = Workflow::new("test_workflow");
    /// let boxed_task: Box<dyn Task> = Box::new(MyTask);
    ///
    /// workflow.add_boxed_task(boxed_task)?;
    /// assert!(workflow.get_task("my_task").is_some());
    /// # Ok::<(), WorkflowError>(())
    /// ```
    pub fn add_boxed_task(&mut self, task: Box<dyn Task>) -> Result<(), WorkflowError> {
        let task_id = task.id().to_string();

        // Check for duplicate task ID
        if self.tasks.contains_key(&task_id) {
            return Err(WorkflowError::DuplicateTask(task_id));
        }

        // Add task to dependency graph
        self.dependency_graph.add_node(task_id.clone());

        // Add dependencies
        for dep in task.dependencies() {
            self.dependency_graph.add_edge(task_id.clone(), dep.clone());
        }

        // Store the task (already boxed)
        self.tasks.insert(task_id, task);

        Ok(())
=======
    /// Remove a task from the workflow
    ///
    /// This removes the task and all its dependencies from the workflow.
    /// Returns the removed task if it existed.
    ///
    /// # Arguments
    /// * `task_id` - ID of the task to remove
    ///
    /// # Returns
    /// * `Some(Arc<dyn Task>)` - The removed task if it existed
    /// * `None` - If no task with that ID existed
    ///
    /// # Examples
    /// ```
    /// use cloacina::*;
    /// use std::sync::Arc;
    ///
    /// let mut workflow = Workflow::new("test-workflow");
    /// let task = Arc::new(MockTask::new("task1", vec![]));
    /// workflow.add_task(task.clone())?;
    ///
    /// let removed = workflow.remove_task("task1");
    /// assert!(removed.is_some());
    /// assert!(workflow.get_task("task1").is_none());
    /// # Ok::<(), Box<dyn std::error::Error>>(())
    /// ```
    pub fn remove_task(&mut self, task_id: &str) -> Option<Arc<dyn Task>> {
        // Remove from dependency graph first
        self.dependency_graph.remove_node(task_id);

        // Remove and return the task
        self.tasks.remove(task_id)
    }

    /// Remove a dependency between two tasks
    ///
    /// This removes the dependency edge but keeps both tasks in the workflow.
    ///
    /// # Arguments
    /// * `from_task` - Task that currently depends on `to_task`
    /// * `to_task` - Task that `from_task` currently depends on
    ///
    /// # Examples
    /// ```
    /// use cloacina::*;
    /// use std::sync::Arc;
    ///
    /// let mut workflow = Workflow::new("test-workflow");
    /// // Add tasks with dependency: task2 depends on task1
    /// workflow.add_task(Arc::new(MockTask::new("task1", vec![])))?;
    /// workflow.add_task(Arc::new(MockTask::new("task2", vec!["task1"])))?;
    ///
    /// // Remove the dependency (task2 no longer depends on task1)
    /// workflow.remove_dependency("task2", "task1");
    /// # Ok::<(), Box<dyn std::error::Error>>(())
    /// ```
    pub fn remove_dependency(&mut self, from_task: &str, to_task: &str) {
        self.dependency_graph.remove_edge(from_task, to_task);
>>>>>>> bcc83477
    }

    /// Validate the Workflow structure
    ///
    /// Checks for:
    /// - Empty workflows
    /// - Missing dependencies
    /// - Circular dependencies
    ///
    /// # Returns
    ///
    /// * `Ok(())` - If validation passes
    /// * `Err(ValidationError)` - If validation fails
    ///
    /// # Examples
    ///
    /// ```rust
    /// # use cloacina::*;
    /// # let workflow = Workflow::new("test");
    /// match workflow.validate() {
    ///     Ok(()) => println!("Workflow is valid"),
    ///     Err(e) => println!("Validation error: {:?}", e),
    /// }
    /// ```
    pub fn validate(&self) -> Result<(), ValidationError> {
        // Check for empty Workflow
        if self.tasks.is_empty() {
            return Err(ValidationError::EmptyWorkflow);
        }

        // Check for missing dependencies
        for (task_id, task) in &self.tasks {
            for dependency in task.dependencies() {
                if !self.tasks.contains_key(dependency) {
                    return Err(ValidationError::MissingDependency {
                        task: task_id.clone(),
                        dependency: dependency.clone(),
                    });
                }
            }
        }

        // Check for cycles
        if self.dependency_graph.has_cycles() {
            let cycle = self.dependency_graph.find_cycle().unwrap_or_default();
            return Err(ValidationError::CyclicDependency { cycle });
        }

        Ok(())
    }

    /// Get topological ordering of tasks
    ///
    /// Returns tasks in dependency-safe execution order.
    ///
    /// # Returns
    ///
    /// * `Ok(Vec<String>)` - Task IDs in execution order
    /// * `Err(ValidationError)` - If the workflow is invalid
    ///
    /// # Examples
    ///
    /// ```rust
    /// # use cloacina::*;
    /// # let workflow = Workflow::new("test");
    /// let execution_order = workflow.topological_sort()?;
    /// println!("Execute tasks in order: {:?}", execution_order);
    /// # Ok::<(), ValidationError>(())
    /// ```
    pub fn topological_sort(&self) -> Result<Vec<String>, ValidationError> {
        self.validate()?;
        self.dependency_graph.topological_sort()
    }

    /// Get a task by ID
    ///
    /// # Arguments
    ///
    /// * `id` - Task ID to look up
    ///
    /// # Returns
    ///
    /// * `Some(Arc<dyn Task>)` - If the task exists
    /// * `None` - If no task with that ID exists
    pub fn get_task(&self, id: &str) -> Option<Arc<dyn Task>> {
        self.tasks.get(id).cloned()
    }

    /// Get dependencies for a task
    ///
    /// # Arguments
    ///
    /// * `task_id` - Task ID to get dependencies for
    ///
    /// # Returns
    ///
    /// * `Some(&[String])` - Array of dependency task IDs
    /// * `None` - If the task doesn't exist
    pub fn get_dependencies(&self, task_id: &str) -> Option<&[String]> {
        self.tasks.get(task_id).map(|task| task.dependencies())
    }

    /// Get dependents of a task
    ///
    /// Returns tasks that depend on the given task.
    ///
    /// # Arguments
    ///
    /// * `task_id` - Task ID to get dependents for
    ///
    /// # Returns
    ///
    /// Vector of task IDs that depend on the given task
    ///
    /// # Examples
    ///
    /// ```rust
    /// # use cloacina::*;
    /// # let workflow = Workflow::new("test");
    /// let dependents = workflow.get_dependents("extract_data");
    /// println!("Tasks depending on extract_data: {:?}", dependents);
    /// ```
    pub fn get_dependents(&self, task_id: &str) -> Vec<String> {
        self.dependency_graph.get_dependents(task_id)
    }

    /// Create a subgraph containing only specified tasks and their dependencies
    ///
    /// # Arguments
    ///
    /// * `task_ids` - Tasks to include in the subgraph
    ///
    /// # Returns
    ///
    /// * `Ok(Workflow)` - New workflow containing only specified tasks
    /// * `Err(SubgraphError)` - If any tasks don't exist or other errors
    pub fn subgraph(&self, task_ids: &[&str]) -> Result<Workflow, SubgraphError> {
        let mut subgraph_tasks = HashSet::new();

        // Add specified tasks and recursively add their dependencies
        for &task_id in task_ids {
            if !self.tasks.contains_key(task_id) {
                return Err(SubgraphError::TaskNotFound(task_id.to_string()));
            }
            self.collect_dependencies(task_id, &mut subgraph_tasks);
        }

        // Create new Workflow with subset of tasks
        let mut workflow = Workflow::new(&format!("{}-subgraph", self.name));
        workflow.metadata = self.metadata.clone();

        for task_id in &subgraph_tasks {
            if let Some(task) = self.tasks.get(task_id) {
                // Clone the Arc<dyn Task> to share between workflows
                workflow.tasks.insert(task_id.clone(), task.clone());

                // Copy dependency graph edges for this task
                workflow.dependency_graph.add_node(task_id.clone());
                for dep in task.dependencies() {
                    if subgraph_tasks.contains(dep) {
                        workflow
                            .dependency_graph
                            .add_edge(task_id.clone(), dep.clone());
                    }
                }
            } else {
                return Err(SubgraphError::TaskNotFound(task_id.clone()));
            }
        }

        Ok(workflow)
    }

    fn collect_dependencies(&self, task_id: &str, collected: &mut HashSet<String>) {
        if collected.contains(task_id) {
            return;
        }

        collected.insert(task_id.to_string());

        if let Some(task) = self.tasks.get(task_id) {
            for dep in task.dependencies() {
                self.collect_dependencies(dep, collected);
            }
        }
    }

    /// Get execution levels (tasks that can run in parallel)
    ///
    /// Returns tasks grouped by execution level, where all tasks in a level
    /// can run in parallel with each other.
    ///
    /// # Returns
    ///
    /// * `Ok(Vec<Vec<String>>)` - Tasks grouped by execution level
    /// * `Err(ValidationError)` - If the workflow is invalid
    ///
    /// # Examples
    ///
    /// ```rust
    /// # use cloacina::*;
    /// # let workflow = Workflow::new("test");
    /// let levels = workflow.get_execution_levels()?;
    /// for (level, tasks) in levels.iter().enumerate() {
    ///     println!("Level {}: {} tasks can run in parallel", level, tasks.len());
    ///     for task in tasks {
    ///         println!("  - {}", task);
    ///     }
    /// }
    /// # Ok::<(), ValidationError>(())
    /// ```
    pub fn get_execution_levels(&self) -> Result<Vec<Vec<String>>, ValidationError> {
        let sorted = self.topological_sort()?;
        let mut levels = Vec::new();
        let mut remaining: HashSet<String> = sorted.into_iter().collect();
        let mut completed = HashSet::new();

        while !remaining.is_empty() {
            let mut current_level = Vec::new();

            // Find tasks with all dependencies completed
            for task_id in &remaining {
                if let Some(task) = self.tasks.get(task_id) {
                    let all_deps_done = task
                        .dependencies()
                        .iter()
                        .all(|dep| completed.contains(dep));

                    if all_deps_done {
                        current_level.push(task_id.clone());
                    }
                }
            }

            // Remove current level tasks from remaining
            for task_id in &current_level {
                remaining.remove(task_id);
                completed.insert(task_id.clone());
            }

            levels.push(current_level);
        }

        Ok(levels)
    }

    /// Get root tasks (tasks with no dependencies)
    ///
    /// # Returns
    ///
    /// Vector of task IDs that have no dependencies
    ///
    /// # Examples
    ///
    /// ```rust
    /// # use cloacina::*;
    /// # let workflow = Workflow::new("test");
    /// let roots = workflow.get_roots();
    /// println!("Starting tasks: {:?}", roots);
    /// ```
    pub fn get_roots(&self) -> Vec<String> {
        self.tasks
            .iter()
            .filter_map(|(id, task)| {
                if task.dependencies().is_empty() {
                    Some(id.clone())
                } else {
                    None
                }
            })
            .collect()
    }

    /// Get leaf tasks (tasks with no dependents)
    ///
    /// # Returns
    ///
    /// Vector of task IDs that no other tasks depend on
    ///
    /// # Examples
    ///
    /// ```rust
    /// # use cloacina::*;
    /// # let workflow = Workflow::new("test");
    /// let leaves = workflow.get_leaves();
    /// println!("Final tasks: {:?}", leaves);
    /// ```
    pub fn get_leaves(&self) -> Vec<String> {
        let all_dependencies: HashSet<String> = self
            .tasks
            .values()
            .flat_map(|task| task.dependencies().iter().cloned())
            .collect();

        self.tasks
            .keys()
            .filter(|&id| !all_dependencies.contains(id))
            .cloned()
            .collect()
    }

    /// Check if two tasks can run in parallel
    ///
    /// # Arguments
    ///
    /// * `task_a` - First task ID
    /// * `task_b` - Second task ID
    ///
    /// # Returns
    ///
    /// `true` if the tasks have no dependency relationship, `false` otherwise
    ///
    /// # Examples
    ///
    /// ```rust
    /// # use cloacina::*;
    /// # let workflow = Workflow::new("test");
    /// if workflow.can_run_parallel("fetch_users", "fetch_orders") {
    ///     println!("These tasks can run simultaneously");
    /// }
    /// ```
    pub fn can_run_parallel(&self, task_a: &str, task_b: &str) -> bool {
        // Tasks can run in parallel if neither depends on the other
        !self.has_path(task_a, task_b) && !self.has_path(task_b, task_a)
    }

    fn has_path(&self, from: &str, to: &str) -> bool {
        if from == to {
            return true;
        }

        let mut visited = HashSet::new();
        let mut stack = vec![from];

        while let Some(current) = stack.pop() {
            if visited.contains(current) {
                continue;
            }
            visited.insert(current);

            if let Some(task) = self.tasks.get(current) {
                for dep in task.dependencies() {
                    if dep == to {
                        return true;
                    }
                    stack.push(dep);
                }
            }
        }

        false
    }

    /// Calculate content-based version hash from Workflow structure and tasks.
    ///
    /// The version is calculated by hashing:
    /// 1. Workflow topology (task IDs and dependencies)
    /// 2. Task definitions (code fingerprints if available)
    /// 3. Workflow configuration (name, description, tags)
    ///
    /// # Returns
    ///
    /// A hexadecimal string representing the content hash.
    ///
    /// # Examples
    ///
    /// ```rust
    /// # use cloacina::*;
    /// # let mut workflow = Workflow::new("my-workflow");
    /// let version = workflow.calculate_version();
    /// assert_eq!(version.len(), 16); // 16-character hex string
    /// ```
    pub fn calculate_version(&self) -> String {
        let mut hasher = DefaultHasher::new();

        // 1. Hash Workflow structure (topology)
        self.hash_topology(&mut hasher);

        // 2. Hash task definitions
        self.hash_task_definitions(&mut hasher);

        // 3. Hash Workflow configuration
        self.hash_configuration(&mut hasher);

        // Return hex representation of hash
        format!("{:016x}", hasher.finish())
    }

    fn hash_topology(&self, hasher: &mut DefaultHasher) {
        // Get tasks in deterministic order
        let mut task_ids: Vec<_> = self.tasks.keys().collect();
        task_ids.sort();

        for task_id in task_ids {
            task_id.hash(hasher);

            // Include dependencies in deterministic order
            let mut deps: Vec<_> = self.tasks[task_id].dependencies().to_vec();
            deps.sort();
            deps.hash(hasher);
        }
    }

    fn hash_task_definitions(&self, hasher: &mut DefaultHasher) {
        // Get tasks in deterministic order
        let mut task_ids: Vec<_> = self.tasks.keys().collect();
        task_ids.sort();

        for task_id in task_ids {
            let task = &self.tasks[task_id];

            // Hash task metadata
            task.id().hash(hasher);
            task.dependencies().hash(hasher);

            // Hash task code fingerprint (if available)
            if let Some(code_hash) = self.get_task_code_hash(task_id) {
                code_hash.hash(hasher);
            }
        }
    }

    fn hash_configuration(&self, hasher: &mut DefaultHasher) {
        // Hash Workflow-level configuration (excluding version and timestamps)
        self.name.hash(hasher);
        self.metadata.description.hash(hasher);

        // Hash tags in deterministic order
        let mut tags: Vec<_> = self.metadata.tags.iter().collect();
        tags.sort_by_key(|(k, _)| *k);
        tags.hash(hasher);
    }

    fn get_task_code_hash(&self, task_id: &str) -> Option<String> {
        self.tasks
            .get(task_id)
            .and_then(|task| task.code_fingerprint())
    }

    /// Get all task IDs in the workflow
    ///
    /// # Returns
    ///
    /// Vector of all task IDs currently in the workflow
    ///
    /// # Examples
    ///
    /// ```rust
    /// # use cloacina::*;
    /// # let workflow = Workflow::new("test");
    /// let task_ids = workflow.get_task_ids();
    /// println!("Tasks in workflow: {:?}", task_ids);
    /// ```
    pub fn get_task_ids(&self) -> Vec<String> {
        self.tasks.keys().cloned().collect()
    }

    /// Create a new workflow instance from the same data as this workflow
    ///
    /// This method recreates a workflow by fetching tasks from the global task registry
    /// and rebuilding the workflow structure. This is useful for workflow registration
    /// scenarios where you need to create a fresh workflow instance.
    ///
    /// # Returns
    ///
    /// A new workflow instance with the same structure and metadata
    ///
    /// # Errors
    ///
    /// Returns an error if any tasks cannot be found in the global registry
    ///
    /// # Examples
    ///
    /// ```rust
    /// # use cloacina::*;
    /// # let original_workflow = Workflow::new("test");
    /// let recreated_workflow = original_workflow.recreate_from_registry()?;
    /// assert_eq!(original_workflow.name(), recreated_workflow.name());
    /// # Ok::<(), Box<dyn std::error::Error>>(())
    /// ```
    pub fn recreate_from_registry(&self) -> Result<Workflow, WorkflowError> {
        let mut new_workflow = Workflow::new(&self.name);
        
        // Copy metadata (except version which will be recalculated)
        new_workflow.metadata.description = self.metadata.description.clone();
        new_workflow.metadata.tags = self.metadata.tags.clone();
        new_workflow.metadata.created_at = self.metadata.created_at;
        
        // Get the task registry
        let registry = crate::task::global_task_registry();
        let guard = registry.lock().map_err(|e| {
            WorkflowError::RegistryError(format!("Failed to access task registry: {}", e))
        })?;
        
        // Recreate all tasks from the registry
        for task_id in self.get_task_ids() {
            let constructor = guard.get(&task_id).ok_or_else(|| {
                WorkflowError::TaskNotFound(format!(
                    "Task '{}' not found in global registry during workflow recreation", 
                    task_id
                ))
            })?;
            
            // Create a new task instance
            let task = constructor();
            
            // Add the task to the new workflow
            new_workflow.add_boxed_task(task).map_err(|e| {
                WorkflowError::TaskError(format!("Failed to add task '{}' during recreation: {}", task_id, e))
            })?;
        }
        
        // Validate the recreated workflow
        new_workflow.validate().map_err(|e| {
            WorkflowError::ValidationError(format!("Recreated workflow validation failed: {}", e))
        })?;
        
        // Finalize and return
        Ok(new_workflow.finalize())
    }

    /// Finalize Workflow and calculate version.
    ///
    /// This method calculates the content-based version hash and sets it
    /// in the Workflow metadata. It should be called after all tasks have been
    /// added and before the Workflow is used for execution.
    ///
    /// # Returns
    ///
    /// The Workflow with the calculated version set.
    ///
    /// # Examples
    ///
    /// ```rust
    /// # use cloacina::*;
    /// # let mut workflow = Workflow::new("my-workflow");
    /// // Version is empty before finalization
    /// assert!(workflow.metadata().version.is_empty());
    ///
    /// let finalized_workflow = workflow.finalize();
    /// // Version is calculated after finalization
    /// assert!(!finalized_workflow.metadata().version.is_empty());
    /// ```
    pub fn finalize(mut self) -> Self {
        // Calculate content-based version
        let version = self.calculate_version();
        self.metadata.version = version;
        self
    }
}

/// Builder pattern for convenient and fluent Workflow construction.
///
/// The WorkflowBuilder provides a chainable interface for constructing Workflows,
/// making it easy to set metadata, add tasks, and validate the structure
/// before finalizing the Workflow.
///
/// # Fields
///
/// * `workflow`: Workflow - The workflow being constructed
///
/// # Implementation Details
///
/// The builder pattern provides:
/// - Fluent interface for workflow construction
/// - Automatic validation during build
/// - Content-based version calculation
/// - Metadata management
///
/// # Examples
///
/// ```rust
/// use cloacina::*;
///
/// # struct TestTask { id: String, deps: Vec<String> }
/// # impl TestTask { fn new(id: &str, deps: Vec<&str>) -> Self { Self { id: id.to_string(), deps: deps.into_iter().map(|s| s.to_string()).collect() } } }
/// # use async_trait::async_trait;
/// # #[async_trait]
/// # impl Task for TestTask {
/// #     async fn execute(&self, context: Context<serde_json::Value>) -> Result<Context<serde_json::Value>, TaskError> { Ok(context) }
/// #     fn id(&self) -> &str { &self.id }
/// #     fn dependencies(&self) -> &[String] { &self.deps }
/// # }
/// let workflow = Workflow::builder("etl-pipeline")
///     .description("Customer data ETL pipeline")
///     .tag("environment", "staging")
///     .tag("owner", "data-team")
///     .add_task(TestTask::new("extract_customers", vec![]))?
///     .add_task(TestTask::new("validate_data", vec!["extract_customers"]))?
///     .validate()?
///     .build()?;
///
/// assert_eq!(workflow.name(), "etl-pipeline");
/// assert!(!workflow.metadata().version.is_empty());
/// # Ok::<(), Box<dyn std::error::Error>>(())
/// ```
pub struct WorkflowBuilder {
    workflow: Workflow,
}

impl WorkflowBuilder {
    /// Create a new workflow builder
    pub fn new(name: &str) -> Self {
        Self {
            workflow: Workflow::new(name),
        }
    }

    /// Set the workflow description
    pub fn description(mut self, description: &str) -> Self {
        self.workflow.set_description(description);
        self
    }

    /// Add a tag to the workflow metadata
    pub fn tag(mut self, key: &str, value: &str) -> Self {
        self.workflow.add_tag(key, value);
        self
    }

    /// Add a task to the workflow
    pub fn add_task(mut self, task: Arc<dyn Task>) -> Result<Self, WorkflowError> {
        self.workflow.add_task(task)?;
        Ok(self)
    }

    /// Validate the workflow structure
    pub fn validate(self) -> Result<Self, ValidationError> {
        self.workflow.validate()?;
        Ok(self)
    }

    /// Build the final workflow with automatic version calculation
    pub fn build(self) -> Result<Workflow, ValidationError> {
        self.workflow.validate()?;
        // Auto-calculate version when building
        Ok(self.workflow.finalize())
    }
}

/// Global registry for automatically registering workflows created with the `workflow!` macro
static GLOBAL_WORKFLOW_REGISTRY: Lazy<
    Arc<RwLock<HashMap<String, Box<dyn Fn() -> Workflow + Send + Sync>>>>,
> = Lazy::new(|| Arc::new(RwLock::new(HashMap::new())));

/// Register a workflow constructor function globally
///
/// This is used internally by the `workflow!` macro to automatically register workflows.
/// Most users won't call this directly.
pub fn register_workflow_constructor<F>(workflow_name: String, constructor: F)
where
    F: Fn() -> Workflow + Send + Sync + 'static,
{
<<<<<<< HEAD
    tracing::debug!("Registering workflow constructor: {}", workflow_name);
    let mut registry = GLOBAL_WORKFLOW_REGISTRY.lock().unwrap_or_else(|poisoned| {
        // Handle poisoned mutex by clearing the registry and continuing
        tracing::warn!("Global workflow registry mutex was poisoned, clearing and continuing");
        eprintln!("WARNING: Global workflow registry mutex was poisoned, clearing and continuing");
        poisoned.into_inner()
    });
=======
    let mut registry = match GLOBAL_WORKFLOW_REGISTRY.write() {
        Ok(guard) => guard,
        Err(poisoned) => {
            tracing::warn!("Workflow registry RwLock was poisoned, recovering data");
            poisoned.into_inner()
        }
    };
>>>>>>> bcc83477
    registry.insert(workflow_name, Box::new(constructor));
    tracing::debug!("Successfully registered workflow constructor");
}

/// Get the global workflow registry
///
/// This provides access to the global workflow registry used by the macro system.
/// Most users won't need to call this directly.
pub fn global_workflow_registry(
) -> Arc<RwLock<HashMap<String, Box<dyn Fn() -> Workflow + Send + Sync>>>> {
    GLOBAL_WORKFLOW_REGISTRY.clone()
}

/// Get all workflows from the global registry
///
/// Returns instances of all workflows registered with the `workflow!` macro.
///
/// # Examples
///
/// ```rust
/// use cloacina::*;
///
/// let all_workflows = get_all_workflows();
/// for workflow in all_workflows {
///     println!("Found workflow: {}", workflow.name());
/// }
/// ```
pub fn get_all_workflows() -> Vec<Workflow> {
<<<<<<< HEAD
    tracing::debug!("Getting all workflows from global registry");
    let registry = GLOBAL_WORKFLOW_REGISTRY.lock().unwrap_or_else(|poisoned| {
        // Handle poisoned mutex by clearing the registry and continuing
        tracing::warn!("Global workflow registry mutex was poisoned, clearing and continuing");
        eprintln!("WARNING: Global workflow registry mutex was poisoned, clearing and continuing");
        poisoned.into_inner()
    });
    let workflows = registry.values().map(|constructor| constructor()).collect::<Vec<_>>();
    tracing::debug!("Retrieved {} workflows from global registry", workflows.len());
    workflows
=======
    let registry = match GLOBAL_WORKFLOW_REGISTRY.read() {
        Ok(guard) => guard,
        Err(poisoned) => {
            tracing::warn!("Workflow registry RwLock was poisoned, recovering data");
            poisoned.into_inner()
        }
    };
    registry.values().map(|constructor| constructor()).collect()
>>>>>>> bcc83477
}

#[cfg(test)]
mod tests {
    use super::*;
    use crate::context::Context;
    use crate::error::TaskError;
    use crate::init_test_logging;
    use async_trait::async_trait;

    // Test task implementation
    struct TestTask {
        id: String,
        dependencies: Vec<String>,
        fingerprint: Option<String>,
    }

    impl TestTask {
        fn new(id: &str, dependencies: Vec<&str>) -> Self {
            Self {
                id: id.to_string(),
                dependencies: dependencies.into_iter().map(|s| s.to_string()).collect(),
                fingerprint: None,
            }
        }

        fn with_fingerprint(mut self, fingerprint: &str) -> Self {
            self.fingerprint = Some(fingerprint.to_string());
            self
        }
    }

    #[async_trait]
    impl Task for TestTask {
        async fn execute(
            &self,
            context: Context<serde_json::Value>,
        ) -> Result<Context<serde_json::Value>, TaskError> {
            Ok(context)
        }

        fn id(&self) -> &str {
            &self.id
        }

        fn dependencies(&self) -> &[String] {
            &self.dependencies
        }

        fn code_fingerprint(&self) -> Option<String> {
            self.fingerprint.clone()
        }
    }

    #[test]
    fn test_workflow_creation() {
        init_test_logging();

        let workflow = Workflow::new("test-workflow");
        assert_eq!(workflow.name(), "test-workflow");
        // Version starts empty until finalized
        assert_eq!(workflow.metadata().version, "");
    }

    #[test]
    fn test_workflow_add_task() {
        init_test_logging();

        let mut workflow = Workflow::new("test-workflow");
        let task = TestTask::new("task1", vec![]);

        assert!(workflow.add_task(Arc::new(task)).is_ok());
        assert!(workflow.get_task("task1").is_some());
    }

    #[test]
    fn test_workflow_validation() {
        init_test_logging();

        let mut workflow = Workflow::new("test-workflow");

        let task1 = TestTask::new("task1", vec![]);
        let task2 = TestTask::new("task2", vec!["task1"]);

        workflow.add_task(Arc::new(task1)).unwrap();
        workflow.add_task(Arc::new(task2)).unwrap();

        assert!(workflow.validate().is_ok());
    }

    #[test]
    fn test_workflow_cycle_detection() {
        init_test_logging();

        let mut workflow = Workflow::new("test-workflow");

        let task1 = TestTask::new("task1", vec!["task2"]);
        let task2 = TestTask::new("task2", vec!["task1"]);

        workflow.add_task(Arc::new(task1)).unwrap();
        workflow.add_task(Arc::new(task2)).unwrap();

        assert!(matches!(
            workflow.validate(),
            Err(ValidationError::CyclicDependency { .. })
        ));
    }

    #[test]
    fn test_workflow_topological_sort() {
        init_test_logging();

        let mut workflow = Workflow::new("test-workflow");

        let task1 = TestTask::new("task1", vec![]);
        let task2 = TestTask::new("task2", vec!["task1"]);
        let task3 = TestTask::new("task3", vec!["task1", "task2"]);

        workflow.add_task(Arc::new(task1)).unwrap();
        workflow.add_task(Arc::new(task2)).unwrap();
        workflow.add_task(Arc::new(task3)).unwrap();

        let sorted = workflow.topological_sort().unwrap();

        let pos1 = sorted.iter().position(|x| x == "task1").unwrap();
        let pos2 = sorted.iter().position(|x| x == "task2").unwrap();
        let pos3 = sorted.iter().position(|x| x == "task3").unwrap();

        assert!(pos1 < pos2);
        assert!(pos1 < pos3);
        assert!(pos2 < pos3);
    }

    #[test]
    fn test_workflow_builder_auto_versioning() {
        init_test_logging();

        let task1 = TestTask::new("task1", vec![]);
        let task2 = TestTask::new("task2", vec!["task1"]);

        let workflow = Workflow::builder("test-workflow")
            .description("Test Workflow with auto-versioning")
            .tag("env", "test")
            .add_task(Arc::new(task1))
            .unwrap()
            .add_task(Arc::new(task2))
            .unwrap()
            .validate()
            .unwrap()
            .build()
            .unwrap();

        assert_eq!(workflow.name(), "test-workflow");
        // Version should be auto-calculated
        assert!(!workflow.metadata().version.is_empty());
        assert_ne!(workflow.metadata().version, "1.0"); // Not the old default
        assert_eq!(
            workflow.metadata().description,
            Some("Test Workflow with auto-versioning".to_string())
        );
        assert_eq!(
            workflow.metadata().tags.get("env"),
            Some(&"test".to_string())
        );
    }

    #[test]
    fn test_execution_levels() {
        init_test_logging();

        let mut workflow = Workflow::new("test-workflow");

        let task1 = TestTask::new("task1", vec![]);
        let task2 = TestTask::new("task2", vec![]);
        let task3 = TestTask::new("task3", vec!["task1", "task2"]);
        let task4 = TestTask::new("task4", vec!["task3"]);

        workflow.add_task(Arc::new(task1)).unwrap();
        workflow.add_task(Arc::new(task2)).unwrap();
        workflow.add_task(Arc::new(task3)).unwrap();
        workflow.add_task(Arc::new(task4)).unwrap();

        let levels = workflow.get_execution_levels().unwrap();

        // Level 0: task1, task2 (no dependencies)
        assert_eq!(levels[0].len(), 2);
        assert!(levels[0].contains(&"task1".to_string()));
        assert!(levels[0].contains(&"task2".to_string()));

        // Level 1: task3 (depends on task1, task2)
        assert_eq!(levels[1].len(), 1);
        assert!(levels[1].contains(&"task3".to_string()));

        // Level 2: task4 (depends on task3)
        assert_eq!(levels[2].len(), 1);
        assert!(levels[2].contains(&"task4".to_string()));
    }

    #[test]
    fn test_workflow_version_consistency() {
        init_test_logging();

        let task1 = TestTask::new("task1", vec![]);
        let task2 = TestTask::new("task2", vec!["task1"]);

        // Build same Workflow twice
        let workflow1 = Workflow::builder("test-workflow")
            .description("Test Workflow")
            .add_task(Arc::new(task1))
            .unwrap()
            .add_task(Arc::new(task2))
            .unwrap()
            .build()
            .unwrap();

        let task1_copy = TestTask::new("task1", vec![]);
        let task2_copy = TestTask::new("task2", vec!["task1"]);

        let workflow2 = Workflow::builder("test-workflow")
            .description("Test Workflow")
            .add_task(Arc::new(task1_copy))
            .unwrap()
            .add_task(Arc::new(task2_copy))
            .unwrap()
            .build()
            .unwrap();

        // Same content should produce same version
        assert_eq!(workflow1.metadata().version, workflow2.metadata().version);
    }

    #[test]
    fn test_workflow_version_changes() {
        init_test_logging();

        let task1 = TestTask::new("task1", vec![]);
        let task2 = TestTask::new("task2", vec!["task1"]);

        let workflow1 = Workflow::builder("test-workflow")
            .description("Original description")
            .add_task(Arc::new(task1))
            .unwrap()
            .add_task(Arc::new(task2))
            .unwrap()
            .build()
            .unwrap();

        let task1_copy = TestTask::new("task1", vec![]);
        let task2_copy = TestTask::new("task2", vec!["task1"]);

        let workflow2 = Workflow::builder("test-workflow")
            .description("Changed description") // Different description
            .add_task(Arc::new(task1_copy))
            .unwrap()
            .add_task(Arc::new(task2_copy))
            .unwrap()
            .build()
            .unwrap();

        // Different content should produce different versions
        assert_ne!(workflow1.metadata().version, workflow2.metadata().version);
    }

    #[test]
    fn test_workflow_finalize() {
        init_test_logging();

        let mut workflow = Workflow::new("my-workflow");
        let task1 = TestTask::new("task1", vec![]);
        workflow.add_task(Arc::new(task1)).unwrap();

        // Version is empty before finalization
        assert!(workflow.metadata().version.is_empty());

        let finalized_workflow = workflow.finalize();
        // Version is calculated after finalization
        assert!(!finalized_workflow.metadata().version.is_empty());
        assert_eq!(finalized_workflow.metadata().version.len(), 16); // 16-character hex string
    }

    #[test]
    fn test_workflow_version_with_code_fingerprints() {
        init_test_logging();

        let task1 = TestTask::new("task1", vec![]).with_fingerprint("fingerprint1");
        let task2 = TestTask::new("task2", vec!["task1"]).with_fingerprint("fingerprint2");

        let workflow1 = Workflow::builder("test-workflow")
            .description("Test workflow")
            .add_task(Arc::new(task1))
            .unwrap()
            .add_task(Arc::new(task2))
            .unwrap()
            .build()
            .unwrap();

        // Different fingerprint should produce different version
        let task1_diff = TestTask::new("task1", vec![]).with_fingerprint("different_fingerprint");
        let task2_same = TestTask::new("task2", vec!["task1"]).with_fingerprint("fingerprint2");

        let workflow2 = Workflow::builder("test-workflow")
            .description("Test workflow")
            .add_task(Arc::new(task1_diff))
            .unwrap()
            .add_task(Arc::new(task2_same))
            .unwrap()
            .build()
            .unwrap();

        // Versions should be different due to different fingerprints
        assert_ne!(workflow1.metadata().version, workflow2.metadata().version);
    }

    #[test]
<<<<<<< HEAD
    fn test_workflow_add_boxed_task() {
        init_test_logging();

        let mut workflow = Workflow::new("test-workflow");
        let task: Box<dyn Task> = Box::new(TestTask::new("boxed_task", vec![]));

        // Test adding a boxed task
        assert!(workflow.add_boxed_task(task).is_ok());
        assert!(workflow.get_task("boxed_task").is_some());
    }

    #[test]
    fn test_workflow_add_boxed_task_with_dependencies() {
        init_test_logging();

        let mut workflow = Workflow::new("test-workflow");
        
        // Add first task
        let task1: Box<dyn Task> = Box::new(TestTask::new("task1", vec![]));
        workflow.add_boxed_task(task1).unwrap();
        
        // Add second task that depends on first
        let task2: Box<dyn Task> = Box::new(TestTask::new("task2", vec!["task1"]));
        workflow.add_boxed_task(task2).unwrap();

        // Verify both tasks are present
        assert!(workflow.get_task("task1").is_some());
        assert!(workflow.get_task("task2").is_some());
        
        // Verify dependencies
        let deps = workflow.get_dependencies("task2").unwrap();
        assert_eq!(deps, &["task1"]);
        
        // Verify topological sort works
        let sorted = workflow.topological_sort().unwrap();
        let pos1 = sorted.iter().position(|x| x == "task1").unwrap();
        let pos2 = sorted.iter().position(|x| x == "task2").unwrap();
        assert!(pos1 < pos2);
    }

    #[test]
    fn test_workflow_add_boxed_task_duplicate_id() {
        init_test_logging();

        let mut workflow = Workflow::new("test-workflow");
        
        // Add first task
        let task1: Box<dyn Task> = Box::new(TestTask::new("duplicate_id", vec![]));
        workflow.add_boxed_task(task1).unwrap();
        
        // Try to add second task with same ID
        let task2: Box<dyn Task> = Box::new(TestTask::new("duplicate_id", vec![]));
        let result = workflow.add_boxed_task(task2);
        
        // Should fail with duplicate task error
        assert!(matches!(result, Err(WorkflowError::DuplicateTask(_))));
    }

    #[test]
    fn test_workflow_add_boxed_task_vs_regular_task() {
        init_test_logging();

        let mut workflow = Workflow::new("test-workflow");
        
        // Add regular task
        let regular_task = TestTask::new("regular", vec![]);
        workflow.add_task(regular_task).unwrap();
        
        // Add boxed task
        let boxed_task: Box<dyn Task> = Box::new(TestTask::new("boxed", vec!["regular"]));
        workflow.add_boxed_task(boxed_task).unwrap();
        
        // Both should work together
        assert!(workflow.get_task("regular").is_some());
        assert!(workflow.get_task("boxed").is_some());
        
        // Verify validation passes
        assert!(workflow.validate().is_ok());
        
        // Verify topological sort includes both
        let sorted = workflow.topological_sort().unwrap();
        assert!(sorted.contains(&"regular".to_string()));
        assert!(sorted.contains(&"boxed".to_string()));
    }

    #[test]
    fn test_workflow_add_boxed_task_missing_dependency() {
        init_test_logging();

        let mut workflow = Workflow::new("test-workflow");
        
        // Add task with non-existent dependency
        let task: Box<dyn Task> = Box::new(TestTask::new("task_with_missing_dep", vec!["nonexistent"]));
        workflow.add_boxed_task(task).unwrap();
        
        // Should be added successfully (dependency checking happens at validation)
        assert!(workflow.get_task("task_with_missing_dep").is_some());
        
        // But validation should fail
        assert!(matches!(
            workflow.validate(),
            Err(ValidationError::MissingDependency { .. })
        ));
    }

    #[test]
    fn test_workflow_get_task_ids() {
        init_test_logging();

        let mut workflow = Workflow::new("test-workflow");
        
        // Add some tasks
        let task1 = TestTask::new("task1", vec![]);
        let task2 = TestTask::new("task2", vec!["task1"]);
        workflow.add_task(task1).unwrap();
        workflow.add_task(task2).unwrap();
        
        // Get task IDs
        let task_ids = workflow.get_task_ids();
        assert_eq!(task_ids.len(), 2);
        assert!(task_ids.contains(&"task1".to_string()));
        assert!(task_ids.contains(&"task2".to_string()));
    }

    #[test]
    fn test_workflow_recreate_from_registry() {
        init_test_logging();

        // First, register some tasks in the global registry
        {
            let registry = crate::task::global_task_registry();
            let mut guard = registry.lock().unwrap_or_else(|poisoned| {
                tracing::warn!("Task registry mutex was poisoned in test, clearing and continuing");
                poisoned.into_inner()
            });
            
            // Clear any existing tasks
            guard.clear();
            
            // Register test task constructors
            guard.insert("test_task_1".to_string(), Box::new(|| {
                Box::new(TestTask::new("test_task_1", vec![]))
            }));
            guard.insert("test_task_2".to_string(), Box::new(|| {
                Box::new(TestTask::new("test_task_2", vec!["test_task_1"]))
            }));
        }
        
        // Create original workflow using the registered tasks
        let mut original_workflow = Workflow::new("test-recreation");
        original_workflow.set_description("Original workflow for testing recreation");
        original_workflow.add_tag("environment", "test");
        
        // Add tasks from registry
        {
            let registry = crate::task::global_task_registry();
            let guard = registry.lock().unwrap_or_else(|poisoned| {
                tracing::warn!("Task registry mutex was poisoned in test, clearing and continuing");
                poisoned.into_inner()
            });
            
            let task1 = guard.get("test_task_1").unwrap()();
            let task2 = guard.get("test_task_2").unwrap()();
            
            original_workflow.add_boxed_task(task1).unwrap();
            original_workflow.add_boxed_task(task2).unwrap();
        }
        
        let original_workflow = original_workflow.finalize();
        
        // Test recreation
        let recreated_workflow = original_workflow.recreate_from_registry().unwrap();
        
        // Verify the recreation worked
        assert_eq!(original_workflow.name(), recreated_workflow.name());
        assert_eq!(original_workflow.metadata().description, recreated_workflow.metadata().description);
        assert_eq!(original_workflow.metadata().tags, recreated_workflow.metadata().tags);
        
        // Verify tasks were recreated
        let original_task_ids = original_workflow.get_task_ids();
        let recreated_task_ids = recreated_workflow.get_task_ids();
        assert_eq!(original_task_ids.len(), recreated_task_ids.len());
        
        for task_id in &original_task_ids {
            assert!(recreated_task_ids.contains(task_id));
            assert!(recreated_workflow.get_task(task_id).is_some());
        }
        
        // Verify dependencies are preserved
        assert_eq!(
            original_workflow.get_dependencies("test_task_2"),
            recreated_workflow.get_dependencies("test_task_2")
        );
        
        // Verify topological sort is the same
        assert_eq!(
            original_workflow.topological_sort().unwrap(),
            recreated_workflow.topological_sort().unwrap()
        );
=======
    fn test_workflow_removal_methods() {
        init_test_logging();

        let mut workflow = Workflow::new("test-workflow");

        // Add tasks
        let task1 = Arc::new(TestTask::new("task1", vec![]));
        let task2 = Arc::new(TestTask::new("task2", vec!["task1"]));
        workflow.add_task(task1).unwrap();
        workflow.add_task(task2).unwrap();

        // Add tags
        workflow.add_tag("env", "test");
        workflow.add_tag("team", "eng");

        // Test task removal
        assert!(workflow.get_task("task1").is_some());
        let removed_task = workflow.remove_task("task1");
        assert!(removed_task.is_some());
        assert!(workflow.get_task("task1").is_none());

        // Test tag removal
        assert_eq!(
            workflow.metadata().tags.get("env"),
            Some(&"test".to_string())
        );
        let removed_tag = workflow.remove_tag("env");
        assert_eq!(removed_tag, Some("test".to_string()));
        assert!(workflow.metadata().tags.get("env").is_none());

        // Test dependency removal (task2 should still exist but with no deps)
        workflow.remove_dependency("task2", "task1");
        // We can't easily test this without exposing dependency graph methods
        // but it should not panic
>>>>>>> bcc83477
    }
}<|MERGE_RESOLUTION|>--- conflicted
+++ resolved
@@ -593,62 +593,6 @@
         Ok(())
     }
 
-<<<<<<< HEAD
-    /// Add a boxed task to the Workflow
-    ///
-    /// This method accepts an already-boxed task, which is useful for dynamic
-    /// task registration scenarios (like Python bindings) where tasks are
-    /// stored as trait objects in registries.
-    ///
-    /// # Arguments
-    ///
-    /// * `task` - Boxed task to add
-    ///
-    /// # Returns
-    ///
-    /// * `Ok(())` - If the task was added successfully
-    /// * `Err(WorkflowError)` - If the task ID is duplicate
-    ///
-    /// # Examples
-    ///
-    /// ```rust
-    /// # use cloacina::*;
-    /// # use async_trait::async_trait;
-    /// # struct MyTask;
-    /// # #[async_trait]
-    /// # impl Task for MyTask {
-    /// #     async fn execute(&self, context: Context<serde_json::Value>) -> Result<Context<serde_json::Value>, TaskError> { Ok(context) }
-    /// #     fn id(&self) -> &str { "my_task" }
-    /// #     fn dependencies(&self) -> &[String] { &[] }
-    /// # }
-    /// let mut workflow = Workflow::new("test_workflow");
-    /// let boxed_task: Box<dyn Task> = Box::new(MyTask);
-    ///
-    /// workflow.add_boxed_task(boxed_task)?;
-    /// assert!(workflow.get_task("my_task").is_some());
-    /// # Ok::<(), WorkflowError>(())
-    /// ```
-    pub fn add_boxed_task(&mut self, task: Box<dyn Task>) -> Result<(), WorkflowError> {
-        let task_id = task.id().to_string();
-
-        // Check for duplicate task ID
-        if self.tasks.contains_key(&task_id) {
-            return Err(WorkflowError::DuplicateTask(task_id));
-        }
-
-        // Add task to dependency graph
-        self.dependency_graph.add_node(task_id.clone());
-
-        // Add dependencies
-        for dep in task.dependencies() {
-            self.dependency_graph.add_edge(task_id.clone(), dep.clone());
-        }
-
-        // Store the task (already boxed)
-        self.tasks.insert(task_id, task);
-
-        Ok(())
-=======
     /// Remove a task from the workflow
     ///
     /// This removes the task and all its dependencies from the workflow.
@@ -707,7 +651,6 @@
     /// ```
     pub fn remove_dependency(&mut self, from_task: &str, to_task: &str) {
         self.dependency_graph.remove_edge(from_task, to_task);
->>>>>>> bcc83477
     }
 
     /// Validate the Workflow structure
@@ -1361,15 +1304,6 @@
 where
     F: Fn() -> Workflow + Send + Sync + 'static,
 {
-<<<<<<< HEAD
-    tracing::debug!("Registering workflow constructor: {}", workflow_name);
-    let mut registry = GLOBAL_WORKFLOW_REGISTRY.lock().unwrap_or_else(|poisoned| {
-        // Handle poisoned mutex by clearing the registry and continuing
-        tracing::warn!("Global workflow registry mutex was poisoned, clearing and continuing");
-        eprintln!("WARNING: Global workflow registry mutex was poisoned, clearing and continuing");
-        poisoned.into_inner()
-    });
-=======
     let mut registry = match GLOBAL_WORKFLOW_REGISTRY.write() {
         Ok(guard) => guard,
         Err(poisoned) => {
@@ -1377,7 +1311,6 @@
             poisoned.into_inner()
         }
     };
->>>>>>> bcc83477
     registry.insert(workflow_name, Box::new(constructor));
     tracing::debug!("Successfully registered workflow constructor");
 }
@@ -1406,18 +1339,6 @@
 /// }
 /// ```
 pub fn get_all_workflows() -> Vec<Workflow> {
-<<<<<<< HEAD
-    tracing::debug!("Getting all workflows from global registry");
-    let registry = GLOBAL_WORKFLOW_REGISTRY.lock().unwrap_or_else(|poisoned| {
-        // Handle poisoned mutex by clearing the registry and continuing
-        tracing::warn!("Global workflow registry mutex was poisoned, clearing and continuing");
-        eprintln!("WARNING: Global workflow registry mutex was poisoned, clearing and continuing");
-        poisoned.into_inner()
-    });
-    let workflows = registry.values().map(|constructor| constructor()).collect::<Vec<_>>();
-    tracing::debug!("Retrieved {} workflows from global registry", workflows.len());
-    workflows
-=======
     let registry = match GLOBAL_WORKFLOW_REGISTRY.read() {
         Ok(guard) => guard,
         Err(poisoned) => {
@@ -1426,7 +1347,6 @@
         }
     };
     registry.values().map(|constructor| constructor()).collect()
->>>>>>> bcc83477
 }
 
 #[cfg(test)]
@@ -1741,207 +1661,6 @@
     }
 
     #[test]
-<<<<<<< HEAD
-    fn test_workflow_add_boxed_task() {
-        init_test_logging();
-
-        let mut workflow = Workflow::new("test-workflow");
-        let task: Box<dyn Task> = Box::new(TestTask::new("boxed_task", vec![]));
-
-        // Test adding a boxed task
-        assert!(workflow.add_boxed_task(task).is_ok());
-        assert!(workflow.get_task("boxed_task").is_some());
-    }
-
-    #[test]
-    fn test_workflow_add_boxed_task_with_dependencies() {
-        init_test_logging();
-
-        let mut workflow = Workflow::new("test-workflow");
-        
-        // Add first task
-        let task1: Box<dyn Task> = Box::new(TestTask::new("task1", vec![]));
-        workflow.add_boxed_task(task1).unwrap();
-        
-        // Add second task that depends on first
-        let task2: Box<dyn Task> = Box::new(TestTask::new("task2", vec!["task1"]));
-        workflow.add_boxed_task(task2).unwrap();
-
-        // Verify both tasks are present
-        assert!(workflow.get_task("task1").is_some());
-        assert!(workflow.get_task("task2").is_some());
-        
-        // Verify dependencies
-        let deps = workflow.get_dependencies("task2").unwrap();
-        assert_eq!(deps, &["task1"]);
-        
-        // Verify topological sort works
-        let sorted = workflow.topological_sort().unwrap();
-        let pos1 = sorted.iter().position(|x| x == "task1").unwrap();
-        let pos2 = sorted.iter().position(|x| x == "task2").unwrap();
-        assert!(pos1 < pos2);
-    }
-
-    #[test]
-    fn test_workflow_add_boxed_task_duplicate_id() {
-        init_test_logging();
-
-        let mut workflow = Workflow::new("test-workflow");
-        
-        // Add first task
-        let task1: Box<dyn Task> = Box::new(TestTask::new("duplicate_id", vec![]));
-        workflow.add_boxed_task(task1).unwrap();
-        
-        // Try to add second task with same ID
-        let task2: Box<dyn Task> = Box::new(TestTask::new("duplicate_id", vec![]));
-        let result = workflow.add_boxed_task(task2);
-        
-        // Should fail with duplicate task error
-        assert!(matches!(result, Err(WorkflowError::DuplicateTask(_))));
-    }
-
-    #[test]
-    fn test_workflow_add_boxed_task_vs_regular_task() {
-        init_test_logging();
-
-        let mut workflow = Workflow::new("test-workflow");
-        
-        // Add regular task
-        let regular_task = TestTask::new("regular", vec![]);
-        workflow.add_task(regular_task).unwrap();
-        
-        // Add boxed task
-        let boxed_task: Box<dyn Task> = Box::new(TestTask::new("boxed", vec!["regular"]));
-        workflow.add_boxed_task(boxed_task).unwrap();
-        
-        // Both should work together
-        assert!(workflow.get_task("regular").is_some());
-        assert!(workflow.get_task("boxed").is_some());
-        
-        // Verify validation passes
-        assert!(workflow.validate().is_ok());
-        
-        // Verify topological sort includes both
-        let sorted = workflow.topological_sort().unwrap();
-        assert!(sorted.contains(&"regular".to_string()));
-        assert!(sorted.contains(&"boxed".to_string()));
-    }
-
-    #[test]
-    fn test_workflow_add_boxed_task_missing_dependency() {
-        init_test_logging();
-
-        let mut workflow = Workflow::new("test-workflow");
-        
-        // Add task with non-existent dependency
-        let task: Box<dyn Task> = Box::new(TestTask::new("task_with_missing_dep", vec!["nonexistent"]));
-        workflow.add_boxed_task(task).unwrap();
-        
-        // Should be added successfully (dependency checking happens at validation)
-        assert!(workflow.get_task("task_with_missing_dep").is_some());
-        
-        // But validation should fail
-        assert!(matches!(
-            workflow.validate(),
-            Err(ValidationError::MissingDependency { .. })
-        ));
-    }
-
-    #[test]
-    fn test_workflow_get_task_ids() {
-        init_test_logging();
-
-        let mut workflow = Workflow::new("test-workflow");
-        
-        // Add some tasks
-        let task1 = TestTask::new("task1", vec![]);
-        let task2 = TestTask::new("task2", vec!["task1"]);
-        workflow.add_task(task1).unwrap();
-        workflow.add_task(task2).unwrap();
-        
-        // Get task IDs
-        let task_ids = workflow.get_task_ids();
-        assert_eq!(task_ids.len(), 2);
-        assert!(task_ids.contains(&"task1".to_string()));
-        assert!(task_ids.contains(&"task2".to_string()));
-    }
-
-    #[test]
-    fn test_workflow_recreate_from_registry() {
-        init_test_logging();
-
-        // First, register some tasks in the global registry
-        {
-            let registry = crate::task::global_task_registry();
-            let mut guard = registry.lock().unwrap_or_else(|poisoned| {
-                tracing::warn!("Task registry mutex was poisoned in test, clearing and continuing");
-                poisoned.into_inner()
-            });
-            
-            // Clear any existing tasks
-            guard.clear();
-            
-            // Register test task constructors
-            guard.insert("test_task_1".to_string(), Box::new(|| {
-                Box::new(TestTask::new("test_task_1", vec![]))
-            }));
-            guard.insert("test_task_2".to_string(), Box::new(|| {
-                Box::new(TestTask::new("test_task_2", vec!["test_task_1"]))
-            }));
-        }
-        
-        // Create original workflow using the registered tasks
-        let mut original_workflow = Workflow::new("test-recreation");
-        original_workflow.set_description("Original workflow for testing recreation");
-        original_workflow.add_tag("environment", "test");
-        
-        // Add tasks from registry
-        {
-            let registry = crate::task::global_task_registry();
-            let guard = registry.lock().unwrap_or_else(|poisoned| {
-                tracing::warn!("Task registry mutex was poisoned in test, clearing and continuing");
-                poisoned.into_inner()
-            });
-            
-            let task1 = guard.get("test_task_1").unwrap()();
-            let task2 = guard.get("test_task_2").unwrap()();
-            
-            original_workflow.add_boxed_task(task1).unwrap();
-            original_workflow.add_boxed_task(task2).unwrap();
-        }
-        
-        let original_workflow = original_workflow.finalize();
-        
-        // Test recreation
-        let recreated_workflow = original_workflow.recreate_from_registry().unwrap();
-        
-        // Verify the recreation worked
-        assert_eq!(original_workflow.name(), recreated_workflow.name());
-        assert_eq!(original_workflow.metadata().description, recreated_workflow.metadata().description);
-        assert_eq!(original_workflow.metadata().tags, recreated_workflow.metadata().tags);
-        
-        // Verify tasks were recreated
-        let original_task_ids = original_workflow.get_task_ids();
-        let recreated_task_ids = recreated_workflow.get_task_ids();
-        assert_eq!(original_task_ids.len(), recreated_task_ids.len());
-        
-        for task_id in &original_task_ids {
-            assert!(recreated_task_ids.contains(task_id));
-            assert!(recreated_workflow.get_task(task_id).is_some());
-        }
-        
-        // Verify dependencies are preserved
-        assert_eq!(
-            original_workflow.get_dependencies("test_task_2"),
-            recreated_workflow.get_dependencies("test_task_2")
-        );
-        
-        // Verify topological sort is the same
-        assert_eq!(
-            original_workflow.topological_sort().unwrap(),
-            recreated_workflow.topological_sort().unwrap()
-        );
-=======
     fn test_workflow_removal_methods() {
         init_test_logging();
 
@@ -1976,6 +1695,5 @@
         workflow.remove_dependency("task2", "task1");
         // We can't easily test this without exposing dependency graph methods
         // but it should not panic
->>>>>>> bcc83477
     }
 }