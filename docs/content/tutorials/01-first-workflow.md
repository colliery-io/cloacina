--- conflicted
+++ resolved
@@ -112,13 +112,8 @@
 
     info!("Starting Simple Cloacina Example");
 
-<<<<<<< HEAD
     // Initialize runner with SQLite database (migrations run automatically)
     let runner = DefaultRunner::new("simple_workflow.db").await?;
-=======
-    // Initialize executor with SQLite database (migrations run automatically)
-    let executor = DefaultRunner::new("simple_workflow.db").await?;
->>>>>>> bcc83477
 
     // Create a simple workflow (automatically registers in global registry)
     let _workflow = workflow! {
@@ -157,12 +152,9 @@
    ```rust
    use cloacina::{task, workflow, Context, TaskError};
    use cloacina::runner::DefaultRunner;
-   ```
-<<<<<<< HEAD
+   use cloacina::runner::DefaultRunner;
+   ```
    These imports are needed because they define the core types and traits we'll use throughout the program. `DefaultRunner` provides the interface for executing workflows and managing task pipelines.
-=======
-   These imports are needed because they define the core types and traits we'll use throughout the program. The `DefaultRunner` is the main executor that handles workflow execution.
->>>>>>> bcc83477
 
 2. **Task Definition**: We define our task:
    ```rust
@@ -180,13 +172,8 @@
 
    // 2. Create the runner - this must happen before any workflow definition
    // because the workflow! macro registers workflows in a global registry
-<<<<<<< HEAD
    // that the runner needs to access
    let runner = DefaultRunner::new("simple_workflow.db").await?;
-=======
-   // that the executor needs to access
-   let executor = DefaultRunner::new("simple_workflow.db").await?;
->>>>>>> bcc83477
 
    // 3. Define the workflow - the workflow! macro will automatically register
    // it in the global registry that the executor uses
