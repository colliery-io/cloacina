---
title: "04 - Resilient Workflows"
description: "Creating complex, fault-tolerant workflows with Cloacina"
weight: 14
reviewer: "dstorey"
review_date: "2024-03-19"
---


In this tutorial, you'll learn how to build sophisticated workflows that can handle failures gracefully, make intelligent decisions based on data quality, and maintain reliability through various fallback strategies. We'll explore how to create workflows that can adapt to different scenarios and ensure your data processing pipeline remains robust even when things go wrong.

## Prerequisites

- Completion of [Tutorial 3](/tutorials/03-parallel-processing/)
- Basic understanding of Rust
- Rust toolchain installed (rustc, cargo)
- A code editor of your choice

## Time Estimate
25-30 minutes

## Setting Up Your Project

Let's start by creating a new Rust project. We'll create it in a directory that's a sibling to the Cloacina repository:

```bash
# Assuming you're in the parent directory of the Cloacina repository
mkdir -p my-cloacina-projects
cd my-cloacina-projects
cargo new error-handling
cd error-handling
```

Your directory structure should look like this:
```
.
├── cloacina/              # The Cloacina repository
└── my-cloacina-projects/  # Your projects directory
    └── error-handling/    # Your new project
        ├── Cargo.toml
        └── src/
            └── main.rs
```

Now, add Cloacina and its dependencies to your `Cargo.toml`:

```toml
[dependencies]
cloacina = { path = "../../cloacina", default-features = false, features = ["macros", "sqlite"] }
tokio = { version = "1.0", features = ["full"] }
serde_json = "1.0"
tracing = "0.1"
tracing-subscriber = "0.3"
async-trait = "0.1"
ctor = "0.2"
chrono = "0.4"
```

{{< hint type=warning title=Important >}}
Normally you'd use `cloacina = "0.1.0" in Cargo.toml. For these tutorials, we're using path dependencies to vendor code locally.

The path must be relative to your project. Examples:
- Next to Cloacina: `path = "../cloacina"`
- In subdirectory: `path = "../../../cloacina"`

Note: Use `version = "0.1.0"` when available on crates.io.
{{< /hint >}}

## Understanding Error Handling in Cloacina

In Cloacina, error handling is primarily focused on retries and trigger rules. When a task fails, you can configure:

1. **Retry Configuration**:
   - `retry_attempts`: Number of times to retry a failed task (default: 3)
   - `retry_delay_ms`: Initial delay between retries in milliseconds (default: 1000)
   - `retry_max_delay_ms`: Maximum delay between retries in milliseconds (default: 30000)
   - `retry_backoff`: Backoff strategy: "fixed", "linear", or "exponential" (default: "exponential")
   - `retry_jitter`: Whether to add random variation to retry delays (default: true)

2. **Trigger Rules**:
   Trigger rules allow you to define complex conditions for task execution using a combination of:
   - Task outcomes: `task_success()`, `task_failed()`
   - Context values: `context_value()`
   - Logical operators: `all()`, `any()`
   - Comparison operators: `equals`, `greater_than`, `less_than`

   For example:
   ```rust
   #[task(
       id = "high_quality_processing",
       dependencies = ["validate_data"],
       trigger_rules = all(
           task_success("validate_data"),
           context_value("data_quality_score", greater_than, 80)
       )
   )]
   ```

   This task will only run if:
   1. The `validate_data` task succeeded
   2. The context value `data_quality_score` is greater than 80

When a task fails:
1. The system will retry the task up to the specified number of attempts
2. Between each retry, it will wait for the specified delay, which increases according to the backoff strategy:
   - Fixed: Same delay for every retry
   - Linear: Delay increases linearly with each attempt
   - Exponential: Delay increases exponentially with each attempt
3. The delay is capped at the maximum delay
4. If jitter is enabled, a random variation of ±25% is added to the delay to help spread out concurrent retry attempts

## Building a Resilient Pipeline

Let's create a workflow that demonstrates these error handling patterns. Here's a diagram showing the workflow and error handling paths:

```mermaid
graph TD
    B[fetch_data]
    B -->|Success| C[process_data]
    B -->|Failure| D[cached_data]
    D -->|Success| C
    D -->|Failure| I[failure_notification]
    B -->|retry| B
    C -->|Success, q>80| E[high_quality_processing]
    C -->|Success, q≤80| F[low_quality_processing]
    E --> G[final_report]
    F --> G

    style B fill:#f9f,stroke:#333,stroke-width:2px
    style C fill:#f9f,stroke:#333,stroke-width:2px
    style D fill:#bbf,stroke:#333,stroke-width:2px
    style E fill:#bbf,stroke:#333,stroke-width:2px
    style F fill:#bbf,stroke:#333,stroke-width:2px
    style I fill:#f99,stroke:#333,stroke-width:2px

    %% Style failure paths in red
    linkStyle 1 stroke:#f00,stroke-width:2px
    linkStyle 3 stroke:#f00,stroke-width:2px
```

The workflow consists of seven tasks:

1. **fetch_data**: Fetches data from an external source
   - 3 retry attempts with 1-second delay
   - Simulates network failures
   - Demonstrates retry behavior

2. **cached_data**: Fallback data source when fetch fails
   - No retries
   - Uses cached data as fallback
   - Shows failure path handling

3. **process_data**: Processes the data (either fresh or cached)
   - No retries
   - Evaluates data quality
   - Determines processing path

4. **high_quality_processing**: Processes high-quality data (quality > 80)
   - No retries
   - Handles premium processing path
   - Shows conditional execution

5. **low_quality_processing**: Processes low-quality data (quality ≤ 80)
   - No retries
   - Handles basic processing path
   - Shows conditional execution

6. **failure_notification**: Handles complete failure cases
   - No retries
   - Terminal state for failure paths
   - Sends alerts when both fetch and cache fail

7. **final_report**: Creates execution report
   - No retries
   - Summarizes pipeline execution
   - Shows task status and processing path taken

Let's implement these tasks in our workflow. Create `src/main.rs` with the following content:

```rust
//! # Tutorial 04: Error Handling and Retries
//!
//! This tutorial demonstrates error handling and retry patterns in Cloacina:
//! - Basic retry policies with exponential backoff
//! - Fallback strategies when external dependencies fail
//! - Different approaches to handling task failures
//! - Monitoring task execution outcomes

use cloacina::{task, workflow, Context, TaskError};
use cloacina::runner::DefaultRunner;
use serde_json::json;
use std::time::Duration;
use tracing::{info, warn, error};
use rand::Rng;

// Task 1: Fetch data from external source with retries
#[task(
    id = "fetch_data",
    dependencies = [],
    retry_attempts = 3,
    retry_delay_ms = 1000,
    retry_backoff = "exponential"
)]
async fn fetch_data(context: &mut Context<serde_json::Value>) -> Result<(), TaskError> {
    info!("Attempting to fetch data from external source");

    // Simulate network call that might fail (70% failure rate)
    let success_rate = 0.3;
    let random_value: f64 = rand::random();

    if random_value > success_rate {
        error!("External source temporarily unavailable - will retry");
        return Err(TaskError::ExecutionFailed {
            message: "External source temporarily unavailable".to_string(),
            task_id: "fetch_data".to_string(),
            timestamp: chrono::Utc::now(),
        });
    }

    // Simulate API response delay
    tokio::time::sleep(Duration::from_millis(500)).await;

    let data = json!({
        "records": [
            {"id": 1, "value": "data_1", "quality": 85},
            {"id": 2, "value": "data_2", "quality": 75},
            {"id": 3, "value": "data_3", "quality": 90}
        ],
        "timestamp": chrono::Utc::now().to_rfc3339(),
        "source": "external",
        "total_records": 3
    });

    context.insert("raw_data", data)?;
    info!("Successfully fetched data from external source");
    Ok(())
}

// Task 2: Fallback to cached data when fetch fails
#[task(
    id = "cached_data",
    dependencies = ["fetch_data"],
    trigger_rules = task_failed("fetch_data")
)]
async fn cached_data(context: &mut Context<serde_json::Value>) -> Result<(), TaskError> {
    info!("Using cached data as fallback");

    // Simulate loading from cache
    tokio::time::sleep(Duration::from_millis(100)).await;

    let cached_data = json!({
        "records": [
            {"id": 1, "value": "cached_1", "quality": 60},
            {"id": 2, "value": "cached_2", "quality": 65},
            {"id": 3, "value": "cached_3", "quality": 70}
        ],
        "timestamp": chrono::Utc::now().to_rfc3339(),
        "source": "cache",
        "total_records": 3
    });

    context.insert("raw_data", cached_data)?;
    info!("Successfully loaded cached data");
    Ok(())
}

// Task 3: Process the data and evaluate quality
#[task(
    id = "process_data",
    dependencies = ["fetch_data", "cached_data"]
)]
async fn process_data(context: &mut Context<serde_json::Value>) -> Result<(), TaskError> {
    info!("Processing data");

    let raw_data = context.get("raw_data")
        .ok_or_else(|| TaskError::ValidationFailed {
            message: "Missing raw_data".to_string()
        })?;

    // Extract all needed data before any mutable operations
    let source = raw_data["source"].as_str().unwrap_or("unknown").to_string();
    let records = raw_data["records"].as_array().unwrap();
    let total_quality: i32 = records.iter()
        .map(|r| r["quality"].as_i64().unwrap_or(0) as i32)
        .sum();
    let avg_quality = total_quality / records.len() as i32;

    // Now we can safely make mutable borrows of context
    context.insert("data_quality_score", json!(avg_quality))?;
    context.insert("processed_data", json!({
        "source": source,
        "quality_score": avg_quality,
        "processed_at": chrono::Utc::now().to_rfc3339()
    }))?;

    info!("Data processing completed with quality score: {}", avg_quality);
    Ok(())
}

// Task 4: High quality processing path
#[task(
    id = "high_quality_processing",
    dependencies = ["process_data"],
    trigger_rules = all(
        task_success("process_data"),
        context_value("data_quality_score", greater_than, 80)
    )
)]
async fn high_quality_processing(context: &mut Context<serde_json::Value>) -> Result<(), TaskError> {
    info!("Processing high quality data");

    let processed_data = context.get("processed_data")
        .ok_or_else(|| TaskError::ValidationFailed {
            message: "Missing processed_data".to_string()
        })?;

    let quality_score = processed_data["quality_score"].as_i64().unwrap_or(0);

    // Simulate premium processing
    tokio::time::sleep(Duration::from_millis(300)).await;

    context.insert("processing_result", json!({
        "path": "high_quality",
        "quality_score": quality_score,
        "processing_time_ms": 300,
        "enhancements_applied": ["advanced_validation", "premium_processing"]
    }))?;

    info!("High quality processing completed");
    Ok(())
}

// Task 5: Low quality processing path
#[task(
    id = "low_quality_processing",
    dependencies = ["process_data"],
    trigger_rules = all(
        task_success("process_data"),
        context_value("data_quality_score", less_than, 81)
    )
)]
async fn low_quality_processing(context: &mut Context<serde_json::Value>) -> Result<(), TaskError> {
    info!("Processing low quality data");

    let processed_data = context.get("processed_data")
        .ok_or_else(|| TaskError::ValidationFailed {
            message: "Missing processed_data".to_string()
        })?;

    let quality_score = processed_data["quality_score"].as_i64().unwrap_or(0);

    // Simulate basic processing
    tokio::time::sleep(Duration::from_millis(100)).await;

    context.insert("processing_result", json!({
        "path": "low_quality",
        "quality_score": quality_score,
        "processing_time_ms": 100,
        "enhancements_applied": ["basic_validation"]
    }))?;

    info!("Low quality processing completed");
    Ok(())
}

// Task 6: Failure notification
#[task(
    id = "failure_notification",
    dependencies = ["fetch_data", "cached_data"],
    trigger_rules = all(
        task_failed("fetch_data"),
        task_failed("cached_data")
    )
)]
async fn failure_notification(context: &mut Context<serde_json::Value>) -> Result<(), TaskError> {
    error!("Critical failure: Both fetch and cache operations failed");

    context.insert("failure_notification", json!({
        "status": "critical_failure",
        "timestamp": chrono::Utc::now().to_rfc3339(),
        "message": "Both data sources failed",
        "alert_level": "high"
    }))?;

    Ok(())
}

// Task 7: Final report generation
#[task(
    id = "final_report",
    dependencies = ["high_quality_processing", "low_quality_processing"],
    trigger_rules = any(
        task_success("high_quality_processing"),
        task_success("low_quality_processing")
    )
)]
async fn final_report(context: &mut Context<serde_json::Value>) -> Result<(), TaskError> {
    info!("Generating final execution report");

    let processing_result = context.get("processing_result");
    let processed_data = context.get("processed_data");
    let failure_notification = context.get("failure_notification");

    let report = json!({
        "execution_summary": {
            "status": if failure_notification.is_some() { "failed" } else { "success" },
            "timestamp": chrono::Utc::now().to_rfc3339(),
            "data_source": processed_data.and_then(|d| d["source"].as_str()).unwrap_or("unknown"),
            "quality_score": processed_data.and_then(|d| d["quality_score"].as_i64()).unwrap_or(0),
            "processing_path": processing_result.and_then(|r| r["path"].as_str()).unwrap_or("unknown"),
            "failure_details": failure_notification
        }
    });

    context.insert("execution_report", report)?;
    info!("Final report generated successfully");
    Ok(())
}

#[tokio::main]
async fn main() -> Result<(), Box<dyn std::error::Error>> {
    // Initialize logging
    tracing_subscriber::fmt()
        .with_env_filter("tutorial_04=info,cloacina=info")
        .init();

    info!("Starting Tutorial 04: Error Handling and Retries");
    info!("This demonstrates retry policies, fallback strategies, and resilient workflows");

<<<<<<< HEAD
    // Initialize runner with database
    let runner = DefaultRunner::new("error_handling.db").await?;
=======
    // Initialize executor with database
    let executor = DefaultRunner::new("error_handling.db").await?;
>>>>>>> bcc83477

    // Create the workflow
    let _workflow = workflow! {
        name: "error_handling_workflow",
        description: "Demonstrates error handling and retry patterns",
        tasks: [
            fetch_data,
            cached_data,
            process_data,
            high_quality_processing,
            low_quality_processing,
            failure_notification,
            final_report
        ]
    };

    // Create input context
    let input_context = Context::new();

    // Execute the workflow
    info!("Executing workflow");
    let result = runner.execute("error_handling_workflow", input_context).await?;

    // Print the final report
    if let Some(report) = result.final_context.get("execution_report") {
        info!("Final execution report: {}", report);
    }

    // Shutdown the runner
    runner.shutdown().await?;

    info!("Tutorial completed!");
    Ok(())
}
```

{{< hint type=info title="Try It Yourself!" >}}
This workflow demonstrates several error handling patterns. Try modifying the code to see how different scenarios affect the execution path:

1. **Adjust Failure Rates**: Change the `success_rate` in `fetch_data` to see how retry behavior changes
2. **Modify Quality Thresholds**: Adjust the quality score thresholds in `high_quality_processing` and `low_quality_processing`
3. **Add More Retries**: Increase `retry_attempts` in `fetch_data` to see more retry attempts
4. **Change Backoff Strategy**: Try different `retry_backoff` values ("fixed", "linear", "exponential")

{{< expand "Click to see example modifications" >}}
Here are some interesting modifications to try:

```rust
// In fetch_data: Increase failure rate to 90%
let success_rate = 0.1;  // Only 10% success rate

// In high_quality_processing: Lower quality threshold
trigger_rules = all(
    task_success("process_data"),
    context_value("data_quality_score", greater_than, 60)  // Changed from 80
)

// In fetch_data: Add more retries with longer delays
#[task(
    id = "fetch_data",
    dependencies = [],
    retry_attempts = 5,           // Increased from 3
    retry_delay_ms = 2000,        // Increased from 1000
    retry_backoff = "linear"      // Changed from exponential
)]
```

These changes will:
- Make the workflow more likely to use cached data
- Process more data through the high-quality path
- Show more retry attempts with different timing
{{< /expand >}}

Each run will show different execution paths and timing, helping you understand how Cloacina handles various failure scenarios.
{{< /hint >}}

## Understanding the Code

Let's walk through the key components of our error handling workflow:

1. **Retry Configuration**: The `fetch_data` task demonstrates retry configuration:
   ```rust
   #[task(
       id = "fetch_data",
       dependencies = [],
       retry_attempts = 3,
       retry_delay_ms = 1000,
       retry_backoff = "exponential"
   )]
   ```
   This task will:
   - Retry up to 3 times on failure
   - Start with a 1-second delay
   - Use exponential backoff between retries
   - Simulate network failures 70% of the time

2. **Fallback Strategy**: The `cached_data` task shows how to implement a fallback:
   ```rust
   #[task(
       id = "cached_data",
       dependencies = ["fetch_data"],
       trigger_rules = task_failed("fetch_data")
   )]
   ```
   This task:
   - Only runs when `fetch_data` fails
   - Provides a fallback data source
   - Maintains workflow continuity

3. **Conditional Processing**: The quality-based processing paths demonstrate conditional execution:
   ```rust
   #[task(
       id = "high_quality_processing",
       dependencies = ["process_data"],
       trigger_rules = all(
           task_success("process_data"),
           context_value("data_quality_score", greater_than, 80)
       )
   )]
   ```
   This shows how to:
   - Check task success
   - Evaluate context values
   - Choose different processing paths

4. **Failure Handling**: The `failure_notification` task shows how to handle complete failures:
   ```rust
   #[task(
       id = "failure_notification",
       dependencies = ["fetch_data", "cached_data"],
       trigger_rules = all(
           task_failed("fetch_data"),
           task_failed("cached_data")
       )
   )]
   ```
   This demonstrates:
   - Monitoring multiple task failures
   - Generating failure notifications
   - Maintaining workflow state

5. **Result Reporting**: The `final_report` task shows how to generate execution reports:
   ```rust
   #[task(
       id = "final_report",
       dependencies = ["high_quality_processing", "low_quality_processing"],
       trigger_rules = any(
           task_success("high_quality_processing"),
           task_success("low_quality_processing")
       )
   )]
   ```
   This illustrates:
   - Collecting execution results
   - Generating summary reports
   - Handling different execution paths

## Running Your Workflow

You can run this tutorial in two ways:

### Option 1: Using Angreal (Recommended)

If you're following along with the Cloacina repository, you can use angreal to run the tutorial:

```bash
# From the Cloacina repository root
angreal tutorials 04
```

This will run the tutorial code with all necessary dependencies.

### Option 2: Manual Setup

If you're building the project manually, simply run your workflow with:
2. A database named "cloacina" created
3. A user "cloacina" with password "cloacina" with access to the database

Then run your workflow with:

```bash
cargo run
```

You should see output similar to:

```
INFO  tutorial_04 > Starting Tutorial 04: Error Handling and Retries
INFO  tutorial_04 > This demonstrates retry policies, fallback strategies, and resilient workflows
INFO  cloacina::database > Database connection pool initialized
INFO  cloacina::scheduler > Starting recovery check for orphaned tasks
INFO  cloacina::scheduler > No orphaned tasks found
INFO  cloacina::executor > Starting scheduler and executor background services
INFO  tutorial_04 > Executing workflow
INFO  cloacina::scheduler > Task ready: fetch_data (dependencies satisfied, trigger rules passed)
INFO  tutorial_04 > Attempting to fetch data from external source
INFO  tutorial_04 > Successfully fetched data from external source
INFO  cloacina::scheduler > Task skipped: cached_data (dependencies satisfied, trigger rules failed)
INFO  cloacina::scheduler > Task ready: process_data (dependencies satisfied, trigger rules passed)
INFO  tutorial_04 > Processing data
INFO  tutorial_04 > Data processing completed with quality score: 83
INFO  cloacina::scheduler > Task ready: high_quality_processing (dependencies satisfied, trigger rules passed)
INFO  cloacina::scheduler > Task skipped: low_quality_processing (dependencies satisfied, trigger rules failed)
INFO  tutorial_04 > Processing high quality data
INFO  tutorial_04 > High quality processing completed
INFO  cloacina::scheduler > Task ready: final_report (dependencies satisfied, trigger rules passed)
INFO  tutorial_04 > Generating final execution report
INFO  tutorial_04 > Final report generated successfully
INFO  cloacina::scheduler > Pipeline completed (4 completed, 0 failed, 3 skipped)
INFO  tutorial_04 > Pipeline completed with status: Completed
INFO  tutorial_04 > Total execution time: 1.6s
INFO  tutorial_04 > Tasks executed: 7
INFO  tutorial_04 >   ✅ Task 'fetch_data': Completed
INFO  tutorial_04 >   ⏭️ Task 'cached_data': Skipped
INFO  tutorial_04 >     Reason: Trigger rules not satisfied
INFO  tutorial_04 >   ⏭️ Task 'failure_notification': Skipped
INFO  tutorial_04 >     Reason: Trigger rules not satisfied
INFO  tutorial_04 >   ✅ Task 'process_data': Completed
INFO  tutorial_04 >   ⏭️ Task 'low_quality_processing': Skipped
INFO  tutorial_04 >     Reason: Trigger rules not satisfied
INFO  tutorial_04 >   ✅ Task 'high_quality_processing': Completed
INFO  tutorial_04 >   ✅ Task 'final_report': Completed
```

This output shows a successful execution path where:
1. The external data fetch succeeded (no retries needed)
2. The cached data fallback was skipped
3. The data quality was high enough for premium processing
4. The low-quality path was skipped
5. All tasks completed successfully

## What's Next?

Congratulations! You've completed all four tutorials in the Cloacina series. You now have a solid understanding of:
- Basic workflow creation and execution
- Multi-task workflows with dependencies
- Parallel processing patterns
- Error handling and retry strategies

To continue your Cloacina journey, explore:
- Advanced workflow patterns
- Custom task implementations
- Integration with external systems
- Performance optimization
- Production deployment

## Related Resources

- [API Documentation](/reference/api) - Core API documentation
- [Quick Start Guide](/quick-start) - Getting started with Cloacina

## Download the Example

You can download the complete example code from our [GitHub repository](https://github.com/colliery-io/cloacina/tree/main/examples/tutorial-04).<|MERGE_RESOLUTION|>--- conflicted
+++ resolved
@@ -188,6 +188,7 @@
 
 use cloacina::{task, workflow, Context, TaskError};
 use cloacina::runner::DefaultRunner;
+use cloacina::runner::DefaultRunner;
 use serde_json::json;
 use std::time::Duration;
 use tracing::{info, warn, error};
@@ -427,13 +428,8 @@
     info!("Starting Tutorial 04: Error Handling and Retries");
     info!("This demonstrates retry policies, fallback strategies, and resilient workflows");
 
-<<<<<<< HEAD
     // Initialize runner with database
     let runner = DefaultRunner::new("error_handling.db").await?;
-=======
-    // Initialize executor with database
-    let executor = DefaultRunner::new("error_handling.db").await?;
->>>>>>> bcc83477
 
     // Create the workflow
     let _workflow = workflow! {
